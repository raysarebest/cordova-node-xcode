<<<<<<< HEAD
var util = require('util'),
    f = util.format,
    EventEmitter = require('events').EventEmitter,
    path = require('path'),
    uuid = require('node-uuid'),
    fork = require('child_process').fork,
    pbxWriter = require('./pbxWriter'),
    pbxFile = require('./pbxFile'),
    fs = require('fs'),
    parser = require('./parser/pbxproj'),
    COMMENT_KEY = /_comment$/

function pbxProject(filename) {
    if (!(this instanceof pbxProject))
        return new pbxProject(filename);

    this.filepath = path.resolve(filename)
}

util.inherits(pbxProject, EventEmitter)

pbxProject.prototype.parse = function (cb) {
    var worker = fork(__dirname + '/parseJob.js', [this.filepath])

    worker.on('message', function (msg) {
        if (msg.name == 'SyntaxError' || msg.code) {
            this.emit('error', msg);
        } else {
            this.hash = msg;
            this.emit('end', null, msg)
        }
    }.bind(this));

    if (cb) {
        this.on('error', cb);
        this.on('end', cb);
    }

    return this;
}

pbxProject.prototype.parseSync = function () {
    var file_contents = fs.readFileSync(this.filepath, 'utf-8');

    this.hash = parser.parse(file_contents);
    return this;
}

pbxProject.prototype.writeSync = function () {
    this.writer = new pbxWriter(this.hash);
    return this.writer.writeSync();
}

pbxProject.prototype.allUuids = function () {
    var sections = this.hash.project.objects,
        uuids = [],
        section;

    for (key in sections) {
        section = sections[key]
        uuids = uuids.concat(Object.keys(section))
    }

    uuids = uuids.filter(function (str) {
        return !COMMENT_KEY.test(str) && str.length == 24;
    });

    return uuids;
}

pbxProject.prototype.generateUuid = function () {
    var id = uuid.v4()
                .replace(/-/g,'')
                .substr(0,24)
                .toUpperCase()

    if (this.allUuids().indexOf(id) >= 0) {
        return this.generateUuid();
    } else {
        return id;
    }
}

pbxProject.prototype.addPluginFile = function (path, opt) {
    var file = new pbxFile(path, opt);

    file.plugin = true; // durr
    correctForPluginsPath(file, this);

    // null is better for early errors
    if (this.hasFile(file.path)) return null;

    file.fileRef = this.generateUuid();

    this.addToPbxFileReferenceSection(file);    // PBXFileReference
    this.addToPluginsPbxGroup(file);            // PBXGroup

    return file;
}

pbxProject.prototype.removePluginFile = function (path, opt) {
    var file = new pbxFile(path, opt);
    correctForPluginsPath(file, this);

    this.removeFromPbxFileReferenceSection(file);    // PBXFileReference
    this.removeFromPluginsPbxGroup(file);            // PBXGroup

    return file;
}


pbxProject.prototype.addSourceFile = function (path, opt) {
  
    var file = this.addPluginFile(path, opt);
    if (!file) return false;

    file.target = opt ? opt.target : undefined;
    file.uuid = this.generateUuid();

    this.addToPbxBuildFileSection(file);        // PBXBuildFile
    this.addToPbxSourcesBuildPhase(file);       // PBXSourcesBuildPhase

    return file;
}


pbxProject.prototype.removeSourceFile = function (path, opt) {
    var file = this.removePluginFile(path, opt)
    file.target = opt ? opt.target : undefined;
    this.removeFromPbxBuildFileSection(file);        // PBXBuildFile
    this.removeFromPbxSourcesBuildPhase(file);       // PBXSourcesBuildPhase

    return file;
}

pbxProject.prototype.addHeaderFile = function (path, opt) {
    return this.addPluginFile(path, opt)
}

pbxProject.prototype.removeHeaderFile = function (path, opt) {
    return this.removePluginFile(path, opt)
}

pbxProject.prototype.addResourceFile = function (path, opt) {
    opt = opt || {};

    var file;

    if (opt.plugin) {
        file = this.addPluginFile(path, opt);
        if (!file) return false;
    } else {
        file = new pbxFile(path, opt);
        if (this.hasFile(file.path)) return false;
    }

    file.uuid = this.generateUuid();
    file.target = opt ? opt.target : undefined;

    if (!opt.plugin) {
        correctForResourcesPath(file, this);
        file.fileRef = this.generateUuid();
    }

    this.addToPbxBuildFileSection(file);        // PBXBuildFile
    this.addToPbxResourcesBuildPhase(file);     // PBXResourcesBuildPhase

    if (!opt.plugin) {
        this.addToPbxFileReferenceSection(file);    // PBXFileReference
        this.addToResourcesPbxGroup(file);          // PBXGroup
    }

    return file;
}

pbxProject.prototype.removeResourceFile = function (path, opt) {
    var file = new pbxFile(path, opt);
    file.target = opt ? opt.target : undefined;
    
    correctForResourcesPath(file, this);

    this.removeFromPbxBuildFileSection(file);        // PBXBuildFile
    this.removeFromPbxFileReferenceSection(file);    // PBXFileReference
    this.removeFromResourcesPbxGroup(file);          // PBXGroup
    this.removeFromPbxResourcesBuildPhase(file);     // PBXResourcesBuildPhase
    
    return file;
}

pbxProject.prototype.addFramework = function (fpath, opt) {
    var file = new pbxFile(fpath, opt);
    // catch duplicates
    if (this.hasFile(file.path)) return false;

    file.uuid = this.generateUuid();
    file.fileRef = this.generateUuid();    
    file.target = opt ? opt.target : undefined;


    this.addToPbxBuildFileSection(file);        // PBXBuildFile
    this.addToPbxFileReferenceSection(file);    // PBXFileReference
    this.addToFrameworksPbxGroup(file);         // PBXGroup
    this.addToPbxFrameworksBuildPhase(file);    // PBXFrameworksBuildPhase
    
    if(opt && opt.customFramework == true) {
      this.addToFrameworkSearchPaths(file);
    }

    return file;
}

pbxProject.prototype.removeFramework = function (fpath, opt) {
    var file = new pbxFile(fpath, opt);
    file.target = opt ? opt.target : undefined;

    this.removeFromPbxBuildFileSection(file);        // PBXBuildFile
    this.removeFromPbxFileReferenceSection(file);    // PBXFileReference
    this.removeFromFrameworksPbxGroup(file);         // PBXGroup
    this.removeFromPbxFrameworksBuildPhase(file);    // PBXFrameworksBuildPhase
    
    if(opt && opt.customFramework) {
      this.removeFromFrameworkSearchPaths(path.dirname(fpath));
    }

    return file;
}

pbxProject.prototype.addStaticLibrary = function (path, opt) {
    opt = opt || {};

    var file;

    if (opt.plugin) {
        file = this.addPluginFile(path, opt);
        if (!file) return false;
    } else {
        file = new pbxFile(path, opt);
        if (this.hasFile(file.path)) return false;
    }

    file.uuid = this.generateUuid();
    file.target = opt ? opt.target : undefined;

    if (!opt.plugin) {
        file.fileRef = this.generateUuid();
        this.addToPbxFileReferenceSection(file);    // PBXFileReference
    }

    this.addToPbxBuildFileSection(file);        // PBXBuildFile
    this.addToPbxFrameworksBuildPhase(file);    // PBXFrameworksBuildPhase
    this.addToLibrarySearchPaths(file);        // make sure it gets built!

    return file;
}

// helper addition functions
pbxProject.prototype.addToPbxBuildFileSection = function (file) {
    var commentKey = f("%s_comment", file.uuid);

    this.pbxBuildFileSection()[file.uuid] = pbxBuildFileObj(file);
    this.pbxBuildFileSection()[commentKey] = pbxBuildFileComment(file);
}

pbxProject.prototype.removeFromPbxBuildFileSection = function (file) {
    var uuid;

    for(uuid in this.pbxBuildFileSection()) {
        if(this.pbxBuildFileSection()[uuid].fileRef_comment == file.basename) {
            file.uuid = uuid;
            delete this.pbxBuildFileSection()[uuid];
        }
    }
    var commentKey = f("%s_comment", file.uuid);
    delete this.pbxBuildFileSection()[commentKey];
}

pbxProject.prototype.addPbxGroup = function (filePathsArray, name, path, sourceTree) {
    var groups = this.hash.project.objects['PBXGroup'],
        pbxGroupUuid = this.generateUuid(),
        commentKey = f("%s_comment", pbxGroupUuid),
        pbxGroup = {
            isa: 'PBXGroup',
            children: [],
            name: name,
            path: path,
            sourceTree: sourceTree ? sourceTree : '"<group>"'
        },
        fileReferenceSection = this.pbxFileReferenceSection(),
        filePathToReference = {};
        
    for (var key in fileReferenceSection) {
        // only look for comments
        if (!COMMENT_KEY.test(key)) continue;
        
        var fileReferenceKey = key.split(COMMENT_KEY)[0],
            fileReference = fileReferenceSection[fileReferenceKey];
        
        filePathToReference[fileReference.path] = {fileRef: fileReferenceKey, basename: fileReferenceSection[key]};
    }

    for (var index = 0; index < filePathsArray.length; index++) {
        var filePath = filePathsArray[index],
            filePathQuoted = "\"" + filePath + "\"";
        if (filePathToReference[filePath]) {
            pbxGroup.children.push(pbxGroupChild(filePathToReference[filePath]));
            continue;
        } else if (filePathToReference[filePathQuoted]) {
            pbxGroup.children.push(pbxGroupChild(filePathToReference[filePathQuoted]));
            continue;
        }
        
        var file = new pbxFile(filePath);
        file.uuid = this.generateUuid();
        file.fileRef = this.generateUuid();
        this.addToPbxFileReferenceSection(file);    // PBXFileReference
        this.addToPbxBuildFileSection(file);        // PBXBuildFile
        pbxGroup.children.push(pbxGroupChild(file));
    }
    
    if (groups) {
        groups[pbxGroupUuid] = pbxGroup;
        groups[commentKey] = name;
    }
    
    return {uuid: pbxGroupUuid, pbxGroup: pbxGroup};
}

pbxProject.prototype.removePbxGroup = function (groupName) {
    var section = this.hash.project.objects['PBXGroup'],
        key, itemKey;

    for (key in section) {
        // only look for comments
        if (!COMMENT_KEY.test(key)) continue;

        if (section[key] == groupName) {
            itemKey = key.split(COMMENT_KEY)[0];
            delete section[itemKey];
        }
    }
}

pbxProject.prototype.addToPbxFileReferenceSection = function (file) {
    var commentKey = f("%s_comment", file.fileRef);

    this.pbxFileReferenceSection()[file.fileRef] = pbxFileReferenceObj(file);
    this.pbxFileReferenceSection()[commentKey] = pbxFileReferenceComment(file);
}

pbxProject.prototype.removeFromPbxFileReferenceSection = function (file) {
    var refObj = pbxFileReferenceObj(file);
    var pbxFileReferenceSection = this.pbxFileReferenceSection();
    for (var i in pbxFileReferenceSection) {
        var pbxFileReferenceSectionName = quote(pbxFileReferenceSection[i].name);
        var pbxFileReferenceSectionPath = quote(pbxFileReferenceSection[i].path);
        var refObjName = quote(refObj.name);
        var refObjPath = quote(refObj.path);
        if (pbxFileReferenceSectionName == refObjName ||
            pbxFileReferenceSectionName == refObjPath ||
            pbxFileReferenceSectionPath == refObjPath ||
            pbxFileReferenceSectionPath == refObjName) {
            file.fileRef = file.uuid = i;
            delete pbxFileReferenceSection[i];
            break;
        }
    }
    
    if (typeof file.fileRef !== 'undefined') {
        var commentKey = f("%s_comment", file.fileRef);
        delete pbxFileReferenceSection[commentKey];
    }

    return file;
}

pbxProject.prototype.addToPluginsPbxGroup = function (file) {
    var pluginsGroup = this.pbxGroupByName('Plugins');
    pluginsGroup.children.push(pbxGroupChild(file));
}

pbxProject.prototype.removeFromPluginsPbxGroup = function (file) {
    var pluginsGroupChildren = this.pbxGroupByName('Plugins').children, i;
    for(i in pluginsGroupChildren) {
        if(pbxGroupChild(file).value == pluginsGroupChildren[i].value &&
           pbxGroupChild(file).comment == pluginsGroupChildren[i].comment) {
            pluginsGroupChildren.splice(i, 1);
            break;
        }
    }
}

pbxProject.prototype.addToResourcesPbxGroup = function (file) {
    var pluginsGroup = this.pbxGroupByName('Resources');
    pluginsGroup.children.push(pbxGroupChild(file));
}

pbxProject.prototype.removeFromResourcesPbxGroup = function (file) {
    var groupChild = pbxGroupChild(file);
    var resourcesGroupChildren = this.pbxGroupByName('Resources').children;
    for (var i in resourcesGroupChildren) {
        var resourcesGroupChild = resourcesGroupChildren[i];
        if ((typeof groupChild.value === 'undefined' || groupChild.value == resourcesGroupChild.value) &&
            groupChild.comment == resourcesGroupChild.comment) {
            resourcesGroupChildren.splice(i, 1);
            break;
        }
    }
}

pbxProject.prototype.addToFrameworksPbxGroup = function (file) {
    var pluginsGroup = this.pbxGroupByName('Frameworks');
    pluginsGroup.children.push(pbxGroupChild(file));
}

pbxProject.prototype.removeFromFrameworksPbxGroup = function (file) {
    var pluginsGroupChildren = this.pbxGroupByName('Frameworks').children;
    
    for(i in pluginsGroupChildren) {
        if(pbxGroupChild(file).value == pluginsGroupChildren[i].value &&
           pbxGroupChild(file).comment == pluginsGroupChildren[i].comment) {
            pluginsGroupChildren.splice(i, 1);
            break;
        }
    }
}
pbxProject.prototype.addToPbxSourcesBuildPhase = function (file) {
    var sources = this.pbxSourcesBuildPhaseObj(file.target);
    sources.files.push(pbxBuildPhaseObj(file));
}

pbxProject.prototype.removeFromPbxSourcesBuildPhase = function (file) {

    var sources = this.pbxSourcesBuildPhaseObj(file.target), i;
    for(i in sources.files) {
        if(sources.files[i].comment == longComment(file)) {
            sources.files.splice(i, 1);
            break; 
        }
    }
}

pbxProject.prototype.addToPbxResourcesBuildPhase = function (file) {
    var sources = this.pbxResourcesBuildPhaseObj(file.target);
    sources.files.push(pbxBuildPhaseObj(file));
}

pbxProject.prototype.removeFromPbxResourcesBuildPhase = function (file) {
    var sources = this.pbxResourcesBuildPhaseObj(file.target), i;

    for(i in sources.files) {
        if(sources.files[i].comment == longComment(file)) {
            sources.files.splice(i, 1);
            break;
        }
    }
}

pbxProject.prototype.addToPbxFrameworksBuildPhase = function (file) {
    var sources = this.pbxFrameworksBuildPhaseObj(file.target);
    sources.files.push(pbxBuildPhaseObj(file));
}

pbxProject.prototype.removeFromPbxFrameworksBuildPhase = function (file) {
    var sources = this.pbxFrameworksBuildPhaseObj(file.target);
    for(i in sources.files) {
        if(sources.files[i].comment == longComment(file)) {
            sources.files.splice(i, 1);
            break;
        }
    }
}

pbxProject.prototype.addXCConfigurationList = function (configurationObjectsArray, defaultConfigurationName, comment) {
    var pbxBuildConfigurationSection = this.pbxXCBuildConfigurationSection(),
        pbxXCConfigurationListSection = this.pbxXCConfigurationList(), 
        xcConfigurationListUuid = this.generateUuid(),
        commentKey = f("%s_comment", xcConfigurationListUuid),
        xcConfigurationList = { 
            isa: 'XCConfigurationList',
            buildConfigurations: [],
            defaultConfigurationIsVisible: 0,
            defaultConfigurationName: defaultConfigurationName 
        };

    for (var index = 0; index < configurationObjectsArray.length; index++) {
        var configuration = configurationObjectsArray[index],
            configurationUuid = this.generateUuid(),
            configurationCommentKey = f("%s_comment", configurationUuid);

        pbxBuildConfigurationSection[configurationUuid] = configuration;
        pbxBuildConfigurationSection[configurationCommentKey] = configuration.name;
        xcConfigurationList.buildConfigurations.push({value: configurationUuid, comment: configuration.name});
    }
    
    if (pbxXCConfigurationListSection) {
        pbxXCConfigurationListSection[xcConfigurationListUuid] = xcConfigurationList;
        pbxXCConfigurationListSection[commentKey] = comment;
    }
    
    return {uuid: xcConfigurationListUuid, xcConfigurationList: xcConfigurationList};
}

pbxProject.prototype.addTargetDependency = function (target, dependencyTargets) {
    if (!target)
        return undefined;

    var nativeTargets = this.pbxNativeTarget();

    if (typeof nativeTargets[target] == "undefined")
        throw new Error("Invalid target: " + target);
        
    for (var index = 0; index < dependencyTargets.length; index++) {
        var dependencyTarget = dependencyTargets[index];
        if (typeof nativeTargets[dependencyTarget] == "undefined")
            throw new Error("Invalid target: " + dependencyTarget);
    }
    
    var pbxTargetDependency = 'PBXTargetDependency',
        pbxContainerItemProxy = 'PBXContainerItemProxy',
        pbxTargetDependencySection = this.hash.project.objects[pbxTargetDependency],
        pbxContainerItemProxySection = this.hash.project.objects[pbxContainerItemProxy];

    for (var index = 0; index < dependencyTargets.length; index++) {
        var dependencyTargetUuid = dependencyTargets[index],
            dependencyTargetCommentKey = f("%s_comment", dependencyTargetUuid),
            targetDependencyUuid = this.generateUuid(),
            targetDependencyCommentKey = f("%s_comment", targetDependencyUuid),
            itemProxyUuid = this.generateUuid(),
            itemProxyCommentKey = f("%s_comment", itemProxyUuid),
            itemProxy =  {
                isa: pbxContainerItemProxy,
                containerPortal: this.hash.project['rootObject'],
                containerPortal_comment: this.hash.project['rootObject_comment'],
                proxyType: 1,
                remoteGlobalIDString: dependencyTargetUuid,
                remoteInfo: nativeTargets[dependencyTargetUuid].name 
            },
            targetDependency = {
                isa: pbxTargetDependency,
                target: dependencyTargetUuid, 
                target_comment: nativeTargets[dependencyTargetCommentKey],
                targetProxy: itemProxyUuid,
                targetProxy_comment: pbxContainerItemProxy
            };
            
        if (pbxContainerItemProxySection && pbxTargetDependencySection) {
            pbxContainerItemProxySection[itemProxyUuid] = itemProxy;
            pbxContainerItemProxySection[itemProxyCommentKey] = pbxContainerItemProxy;
            pbxTargetDependencySection[targetDependencyUuid] = targetDependency;
            pbxTargetDependencySection[targetDependencyCommentKey] = pbxTargetDependency;
            nativeTargets[target].dependencies.push({value: targetDependencyUuid, comment: pbxTargetDependency})
        }
    }
    
    return {uuid: target, target: nativeTargets[target]};
}

pbxProject.prototype.addBuildPhase = function (filePathsArray, isa, comment) {
    var section = this.hash.project.objects[isa],
        fileReferenceSection = this.pbxFileReferenceSection(),
        buildFileSection = this.pbxBuildFileSection(),
        buildPhaseUuid = this.generateUuid(),
        commentKey = f("%s_comment", buildPhaseUuid),
        buildPhase = {
            isa: isa,
            buildActionMask: 2147483647,
            files: [],
            runOnlyForDeploymentPostprocessing: 0
        },
        filePathToBuildFile = {};
    
    for (var key in buildFileSection) {
        // only look for comments
        if (!COMMENT_KEY.test(key)) continue;
        
        var buildFileKey = key.split(COMMENT_KEY)[0],
            buildFile = buildFileSection[buildFileKey];
            fileReference = fileReferenceSection[buildFile.fileRef];

        if (!fileReference) continue;

        var pbxFileObj = new pbxFile(fileReference.path);
        
        filePathToBuildFile[fileReference.path] = {uuid: buildFileKey, basename: pbxFileObj.basename, group: pbxFileObj.group};
    }

    for (var index = 0; index < filePathsArray.length; index++) {
        var filePath = filePathsArray[index],
            filePathQuoted = "\"" + filePath + "\"",
            file = new pbxFile(filePath);

        if (filePathToBuildFile[filePath]) {
            buildPhase.files.push(pbxBuildPhaseObj(filePathToBuildFile[filePath]));
            continue;
        } else if (filePathToBuildFile[filePathQuoted]) {
            buildPhase.files.push(pbxBuildPhaseObj(filePathToBuildFile[filePathQuoted]));
            continue;
        }
        
        file.uuid = this.generateUuid();
        file.fileRef = this.generateUuid();
        this.addToPbxFileReferenceSection(file);    // PBXFileReference
        this.addToPbxBuildFileSection(file);        // PBXBuildFile
        buildPhase.files.push(pbxBuildPhaseObj(file));
    }
    
    if (section) {
        section[buildPhaseUuid] = buildPhase;
        section[commentKey] = comment;
    }
    
    return {uuid: buildPhaseUuid, buildPhase: buildPhase};
}

// helper access functions
pbxProject.prototype.pbxProjectSection = function () {
    return this.hash.project.objects['PBXProject'];
}
pbxProject.prototype.pbxBuildFileSection = function () {
    return this.hash.project.objects['PBXBuildFile'];
}

pbxProject.prototype.pbxXCBuildConfigurationSection = function () {
    return this.hash.project.objects['XCBuildConfiguration'];
}

pbxProject.prototype.pbxFileReferenceSection = function () {
    return this.hash.project.objects['PBXFileReference'];
}

pbxProject.prototype.pbxNativeTarget = function () {
    return this.hash.project.objects['PBXNativeTarget'];
}

pbxProject.prototype.pbxXCConfigurationList = function () {
    return this.hash.project.objects['XCConfigurationList'];
}

pbxProject.prototype.pbxGroupByName = function (name) {
    return this.pbxItemByComment(name, 'PBXGroup');    
}

pbxProject.prototype.pbxTargetByName = function (name) {
    return this.pbxItemByComment(name, 'PBXNativeTarget');
}

pbxProject.prototype.pbxItemByComment = function (name, pbxSectionName) {
    var section = this.hash.project.objects[pbxSectionName],
        key, itemKey;

    for (key in section) {
        // only look for comments
        if (!COMMENT_KEY.test(key)) continue;

        if (section[key] == name) {
            itemKey = key.split(COMMENT_KEY)[0];
            return section[itemKey];
        }
    }

    return null;
}

pbxProject.prototype.pbxSourcesBuildPhaseObj = function (target) {
    return this.buildPhaseObject('PBXSourcesBuildPhase', 'Sources', target);
}

pbxProject.prototype.pbxResourcesBuildPhaseObj = function (target) {
    return this.buildPhaseObject('PBXResourcesBuildPhase', 'Resources',target);
}

pbxProject.prototype.pbxFrameworksBuildPhaseObj = function (target) {
    return this.buildPhaseObject('PBXFrameworksBuildPhase', 'Frameworks',target);
}

// Find Build Phase from group/target
pbxProject.prototype.buildPhase = function (group,target) {

    if (!target)
        return undefined;

     var nativeTargets = this.pbxNativeTarget();
     if (typeof nativeTargets[target] == "undefined")
        throw new Error("Invalid target: "+target);

     var nativeTarget= nativeTargets[target];
     var buildPhases = nativeTarget.buildPhases;
     for(var i in buildPhases)
     {
        var buildPhase = buildPhases[i];
        if (buildPhase.comment==group)
            return buildPhase.value+"_comment";
     } 
}

pbxProject.prototype.buildPhaseObject = function (name, group,target) {
    var section = this.hash.project.objects[name],
        obj, sectionKey, key;
    var buildPhase = this.buildPhase(group,target);

    for (key in section) {

        // only look for comments
        if (!COMMENT_KEY.test(key)) continue;
  
        // select the proper buildPhase
        if (buildPhase && buildPhase!=key)
            continue;
        if (section[key] == group) {
            sectionKey = key.split(COMMENT_KEY)[0];  
            return section[sectionKey];
        }
     }
    return null;
}


pbxProject.prototype.updateBuildProperty = function(prop, value) {
    var config = this.pbxXCBuildConfigurationSection();
    propReplace(config, prop, value);
}

pbxProject.prototype.updateProductName = function(name) {
    this.updateBuildProperty('PRODUCT_NAME', '"' + name + '"');
}

pbxProject.prototype.removeFromFrameworkSearchPaths = function (file) {
    var configurations = nonComments(this.pbxXCBuildConfigurationSection()),
        INHERITED = '"$(inherited)"',
        SEARCH_PATHS = 'FRAMEWORK_SEARCH_PATHS',
        config, buildSettings, searchPaths;
    var new_path = searchPathForFile(file, this);

    for (config in configurations) {
        buildSettings = configurations[config].buildSettings;

        if (unquote(buildSettings['PRODUCT_NAME']) != this.productName)
            continue;

        searchPaths = buildSettings[SEARCH_PATHS];

        if (searchPaths) {
            var matches = searchPaths.filter(function(p) {
                return p.indexOf(new_path) > -1;
            });
            matches.forEach(function(m) {
                var idx = searchPaths.indexOf(m);
                searchPaths.splice(idx, 1);
            });
        }

    }
}

pbxProject.prototype.addToFrameworkSearchPaths = function (file) {
    var configurations = nonComments(this.pbxXCBuildConfigurationSection()),
        INHERITED = '"$(inherited)"',
        config, buildSettings, searchPaths;

    for (config in configurations) {
        buildSettings = configurations[config].buildSettings;

        if (unquote(buildSettings['PRODUCT_NAME']) != this.productName)
            continue;

        if (!buildSettings['FRAMEWORK_SEARCH_PATHS']
                || buildSettings['FRAMEWORK_SEARCH_PATHS'] === INHERITED) {
            buildSettings['FRAMEWORK_SEARCH_PATHS'] = [INHERITED];
        }

        buildSettings['FRAMEWORK_SEARCH_PATHS'].push(searchPathForFile(file, this));
    }
}

pbxProject.prototype.removeFromLibrarySearchPaths = function (file) {
    var configurations = nonComments(this.pbxXCBuildConfigurationSection()),
        INHERITED = '"$(inherited)"',
        SEARCH_PATHS = 'LIBRARY_SEARCH_PATHS',
        config, buildSettings, searchPaths;
    var new_path = searchPathForFile(file, this);

    for (config in configurations) {
        buildSettings = configurations[config].buildSettings;

        if (unquote(buildSettings['PRODUCT_NAME']) != this.productName)
            continue;

        searchPaths = buildSettings[SEARCH_PATHS];

        if (searchPaths) {
            var matches = searchPaths.filter(function(p) {
                return p.indexOf(new_path) > -1;
            });
            matches.forEach(function(m) {
                var idx = searchPaths.indexOf(m);
                searchPaths.splice(idx, 1);
            });
        }

    }
}

pbxProject.prototype.addToLibrarySearchPaths = function (file) {
    var configurations = nonComments(this.pbxXCBuildConfigurationSection()),
        INHERITED = '"$(inherited)"',
        config, buildSettings, searchPaths;

    for (config in configurations) {
        buildSettings = configurations[config].buildSettings;

        if (unquote(buildSettings['PRODUCT_NAME']) != this.productName)
            continue;

        if (!buildSettings['LIBRARY_SEARCH_PATHS']
                || buildSettings['LIBRARY_SEARCH_PATHS'] === INHERITED) {
            buildSettings['LIBRARY_SEARCH_PATHS'] = [INHERITED];
        }

        if (typeof file === 'string') {
            buildSettings['LIBRARY_SEARCH_PATHS'].push(file);
        } else {
            buildSettings['LIBRARY_SEARCH_PATHS'].push(searchPathForFile(file, this));
        }
    }
}

pbxProject.prototype.removeFromHeaderSearchPaths = function (file) {
    var configurations = nonComments(this.pbxXCBuildConfigurationSection()),
        INHERITED = '"$(inherited)"',
        SEARCH_PATHS = 'HEADER_SEARCH_PATHS',
        config, buildSettings, searchPaths;
    var new_path = searchPathForFile(file, this);

    for (config in configurations) {
        buildSettings = configurations[config].buildSettings;

        if (unquote(buildSettings['PRODUCT_NAME']) != this.productName)
            continue;

        if (buildSettings[SEARCH_PATHS]) {
            var matches = buildSettings[SEARCH_PATHS].filter(function(p) {
                return p.indexOf(new_path) > -1;
            });
            matches.forEach(function(m) {
                var idx = buildSettings[SEARCH_PATHS].indexOf(m);
                buildSettings[SEARCH_PATHS].splice(idx, 1);
            });
        }

    }
}
pbxProject.prototype.addToHeaderSearchPaths = function (file) {
    var configurations = nonComments(this.pbxXCBuildConfigurationSection()),
        INHERITED = '"$(inherited)"',
        config, buildSettings, searchPaths;

    for (config in configurations) {
        buildSettings = configurations[config].buildSettings;

        if (unquote(buildSettings['PRODUCT_NAME']) != this.productName)
            continue;

        if (!buildSettings['HEADER_SEARCH_PATHS']) {
            buildSettings['HEADER_SEARCH_PATHS'] = [INHERITED];
        }

        if (typeof file === 'string') {
            buildSettings['HEADER_SEARCH_PATHS'].push(file);
        } else {
            buildSettings['HEADER_SEARCH_PATHS'].push(searchPathForFile(file, this));
        }
    }
}

pbxProject.prototype.addToOtherLinkerFlags = function (flag) {
    var configurations = nonComments(this.pbxXCBuildConfigurationSection()),
        INHERITED = '"$(inherited)"',
        OTHER_LDFLAGS = 'OTHER_LDFLAGS',
        config, buildSettings;

    for (config in configurations) {
        buildSettings = configurations[config].buildSettings;

        if (unquote(buildSettings['PRODUCT_NAME']) != this.productName)
            continue;

        if (!buildSettings[OTHER_LDFLAGS]
                || buildSettings[OTHER_LDFLAGS] === INHERITED) {
            buildSettings[OTHER_LDFLAGS] = [INHERITED];
        }

        buildSettings[OTHER_LDFLAGS].push(flag);
    }
}

pbxProject.prototype.removeFromOtherLinkerFlags = function (flag) {
    var configurations = nonComments(this.pbxXCBuildConfigurationSection()),
        OTHER_LDFLAGS = 'OTHER_LDFLAGS',
        config, buildSettings;
    
    for (config in configurations) {
        buildSettings = configurations[config].buildSettings;
        
        if (unquote(buildSettings['PRODUCT_NAME']) != this.productName) {
            continue;
        }
        
        if (buildSettings[OTHER_LDFLAGS]) {
            var matches = buildSettings[OTHER_LDFLAGS].filter(function (p) {
                return p.indexOf(flag) > -1;
            });
            matches.forEach(function (m) {
                var idx = buildSettings[OTHER_LDFLAGS].indexOf(m);
                buildSettings[OTHER_LDFLAGS].splice(idx, 1);
            });
        }
    }
}

pbxProject.prototype.addToBuildSettings = function (buildSetting, value) {
    var configurations = nonComments(this.pbxXCBuildConfigurationSection()),
        config, buildSettings;

    for (config in configurations) {
        buildSettings = configurations[config].buildSettings;
        
        buildSettings[buildSetting] = value;
    }
}

pbxProject.prototype.removeFromBuildSettings = function (buildSetting) {
    var configurations = nonComments(this.pbxXCBuildConfigurationSection()),
        config, buildSettings;

    for (config in configurations) {
        buildSettings = configurations[config].buildSettings;
        
        if (buildSettings[buildSetting]) {
            delete buildSettings[buildSetting];
        }
    }
}

// a JS getter. hmmm
pbxProject.prototype.__defineGetter__("productName", function () {
    var configurations = nonComments(this.pbxXCBuildConfigurationSection()),
        config, productName;

    for (config in configurations) {
        productName = configurations[config].buildSettings['PRODUCT_NAME'];

        if (productName) {
            return unquote(productName);
        }
    }
});

// check if file is present
pbxProject.prototype.hasFile = function (filePath) {
    var files = nonComments(this.pbxFileReferenceSection()),
        file, id;
    for (id in files) {
        file = files[id];
        if (file.path == filePath || file.path == ('"' + filePath + '"')) {
            return true;
        }
    }

    return false;
}

// helper recursive prop search+replace
function propReplace(obj, prop, value) {
    var o = {};
    for (var p in obj) {
        if (o.hasOwnProperty.call(obj, p)) {
            if (typeof obj[p] == 'object' && !Array.isArray(obj[p])) {
                propReplace(obj[p], prop, value);
            } else if (p == prop) {
                obj[p] = value;
            }
        }
    }
}

// helper object creation functions
function pbxBuildFileObj(file) {
    var obj = Object.create(null);

    obj.isa = 'PBXBuildFile';
    obj.fileRef = file.fileRef;
    obj.fileRef_comment = file.basename;
    if (file.settings) obj.settings = file.settings;

    return obj;
}

function pbxFileReferenceObj(file) {
    var obj = Object.create(null);

    obj.isa = 'PBXFileReference';
    obj.lastKnownFileType = file.lastType;
    
    obj.name = "\"" + file.basename + "\"";
    obj.path = "\"" + file.path.replace(/\\/g, '/') + "\"";
    
    obj.sourceTree = file.sourceTree;

    if (file.fileEncoding)
        obj.fileEncoding = file.fileEncoding;
        
    if (file.explicitFileType)
        obj.explicitFileType = file.explicitFileType;
        
    if ('includeInIndex' in file)
        obj.includeInIndex = file.includeInIndex;

    return obj;
}

function pbxGroupChild(file) {
    var obj = Object.create(null);

    obj.value = file.fileRef;
    obj.comment = file.basename;

    return obj;
}

function pbxBuildPhaseObj(file) {
    var obj = Object.create(null);

    obj.value = file.uuid;
    obj.comment = longComment(file);

    return obj;
}

function pbxBuildFileComment(file) {
    return longComment(file);
}

function pbxFileReferenceComment(file) {
    return file.basename;
}

function longComment(file) {
    return f("%s in %s", file.basename, file.group);
}

// respect <group> path
function correctForPluginsPath(file, project) {
    return correctForPath(file, project, 'Plugins');
}

function correctForResourcesPath(file, project) {
    return correctForPath(file, project, 'Resources');
}

function correctForFrameworksPath(file, project) {
    return correctForPath(file, project, 'Frameworks');
}

function correctForPath(file, project, group) {
    var r_group_dir = new RegExp('^' + group + '[\\\\/]');

    if (project.pbxGroupByName(group).path)
        file.path = file.path.replace(r_group_dir, '');

    return file;
}

function searchPathForFile(file, proj) {
    var plugins = proj.pbxGroupByName('Plugins'),
        pluginsPath = plugins ? plugins.path : null,
        fileDir = path.dirname(file.path);

    if (fileDir == '.') {
        fileDir = '';
    } else {
        fileDir = '/' + fileDir;
    }

    if (file.plugin && pluginsPath) {
        return '"\\"$(SRCROOT)/' + unquote(pluginsPath) + '\\""';
    } else if (file.customFramework && file.dirname) {
        return '"\\"' + file.dirname + '\\""';
    } else {
        return '"\\"$(SRCROOT)/' + proj.productName + fileDir + '\\""';
    }
}

function nonComments(obj) {
    var keys = Object.keys(obj),
        newObj = {}, i = 0;

    for (i; i < keys.length; i++) {
        if (!COMMENT_KEY.test(keys[i])) {
            newObj[keys[i]] = obj[keys[i]];
        }
    }

    return newObj;
}

function unquote(str) {
    if (str) return str.replace(/^"(.*)"$/, "$1");
}

function quote(str) {
    if (str) return '"' + unquote(str) + '"';
}

module.exports = pbxProject;
=======
var util = require('util'),
    f = util.format,
    EventEmitter = require('events').EventEmitter,
    path = require('path'),
    uuid = require('node-uuid'),
    fork = require('child_process').fork,
    pbxWriter = require('./pbxWriter'),
    pbxFile = require('./pbxFile'),
    fs = require('fs'),
    parser = require('./parser/pbxproj'),
    COMMENT_KEY = /_comment$/

function pbxProject(filename) {
    if (!(this instanceof pbxProject))
        return new pbxProject(filename);

    this.filepath = path.resolve(filename)
}

util.inherits(pbxProject, EventEmitter)

pbxProject.prototype.parse = function(cb) {
    var worker = fork(__dirname + '/parseJob.js', [this.filepath])

    worker.on('message', function(msg) {
        if (msg.name == 'SyntaxError' || msg.code) {
            this.emit('error', msg);
        } else {
            this.hash = msg;
            this.emit('end', null, msg)
        }
    }.bind(this));

    if (cb) {
        this.on('error', cb);
        this.on('end', cb);
    }

    return this;
}

pbxProject.prototype.parseSync = function() {
    var file_contents = fs.readFileSync(this.filepath, 'utf-8');

    this.hash = parser.parse(file_contents);
    return this;
}

pbxProject.prototype.writeSync = function() {
    this.writer = new pbxWriter(this.hash);
    return this.writer.writeSync();
}

pbxProject.prototype.allUuids = function() {
    var sections = this.hash.project.objects,
        uuids = [],
        section;

    for (key in sections) {
        section = sections[key]
        uuids = uuids.concat(Object.keys(section))
    }

    uuids = uuids.filter(function(str) {
        return !COMMENT_KEY.test(str) && str.length == 24;
    });

    return uuids;
}

pbxProject.prototype.generateUuid = function() {
    var id = uuid.v4()
        .replace(/-/g, '')
        .substr(0, 24)
        .toUpperCase()

    if (this.allUuids().indexOf(id) >= 0) {
        return this.generateUuid();
    } else {
        return id;
    }
}

pbxProject.prototype.addPluginFile = function(path, opt) {
    var file = new pbxFile(path, opt);

    file.plugin = true; // durr
    correctForPluginsPath(file, this);

    // null is better for early errors
    if (this.hasFile(file.path)) return null;

    file.fileRef = this.generateUuid();

    this.addToPbxFileReferenceSection(file);    // PBXFileReference
    this.addToPluginsPbxGroup(file);            // PBXGroup

    return file;
}

pbxProject.prototype.removePluginFile = function(path, opt) {
    var file = new pbxFile(path, opt);
    correctForPluginsPath(file, this);

    this.removeFromPbxFileReferenceSection(file);    // PBXFileReference
    this.removeFromPluginsPbxGroup(file);            // PBXGroup

    return file;
}

pbxProject.prototype.addProductFile = function(targetPath, opt) {
    var file = new pbxFile(targetPath, opt);

    file.includeInIndex = 0;
    file.fileRef = this.generateUuid();
    file.target = opt ? opt.target : undefined;
    file.group = opt ? opt.group : undefined;
    file.uuid = this.generateUuid();
    file.path = file.basename;

    this.addToPbxFileReferenceSection(file);
    this.addToProductsPbxGroup(file);                // PBXGroup

    return file;
}

pbxProject.prototype.removeProductFile = function(path, opt) {
    var file = new pbxFile(path, opt);

    this.removeFromProductsPbxGroup(file);           // PBXGroup

    return file;
}

/**
 *
 * @param path {String}
 * @param opt {Object} see pbxFile for avail options
 * @param group {String} group key
 * @returns {Object} file; see pbxFile
 */
pbxProject.prototype.addSourceFile = function (path, opt, group) {
    var file;
    if (group) {
        file = this.addFile(path, group, opt);
    }
    else {
        file = this.addPluginFile(path, opt);
    }

    if (!file) return false;

    file.target = opt ? opt.target : undefined;
    file.uuid = this.generateUuid();

    this.addToPbxBuildFileSection(file);        // PBXBuildFile
    this.addToPbxSourcesBuildPhase(file);       // PBXSourcesBuildPhase

    return file;
}

/**
 *
 * @param path {String}
 * @param opt {Object} see pbxFile for avail options
 * @param group {String} group key
 * @returns {Object} file; see pbxFile
 */
pbxProject.prototype.removeSourceFile = function (path, opt, group) {
    var file;
    if (group) {
        file = this.removeFile(path, group, opt);
    }
    else {
        file = this.removePluginFile(path, opt);
    }
    file.target = opt ? opt.target : undefined;
    this.removeFromPbxBuildFileSection(file);        // PBXBuildFile
    this.removeFromPbxSourcesBuildPhase(file);       // PBXSourcesBuildPhase

    return file;
}

/**
 *
 * @param path {String}
 * @param opt {Object} see pbxFile for avail options
 * @param group {String} group key
 * @returns {Object} file; see pbxFile
 */
pbxProject.prototype.addHeaderFile = function (path, opt, group) {
    if (group) {
        return this.addFile(path, group, opt);
    }
    else {
        return this.addPluginFile(path, opt);
    }
}

/**
 *
 * @param path {String}
 * @param opt {Object} see pbxFile for avail options
 * @param group {String} group key
 * @returns {Object} file; see pbxFile
 */
pbxProject.prototype.removeHeaderFile = function (path, opt, group) {
    if (group) {
        return this.removeFile(path, group, opt);
    }
    else {
        return this.removePluginFile(path, opt);
    }
}

pbxProject.prototype.addResourceFile = function(path, opt) {
    opt = opt || {};

    var file;

    if (opt.plugin) {
        file = this.addPluginFile(path, opt);
        if (!file) return false;
    } else {
        file = new pbxFile(path, opt);
        if (this.hasFile(file.path)) return false;
    }

    file.uuid = this.generateUuid();
    file.target = opt ? opt.target : undefined;

    if (!opt.plugin) {
        correctForResourcesPath(file, this);
        file.fileRef = this.generateUuid();
    }

    this.addToPbxBuildFileSection(file);        // PBXBuildFile
    this.addToPbxResourcesBuildPhase(file);     // PBXResourcesBuildPhase

    if (!opt.plugin) {
        this.addToPbxFileReferenceSection(file);    // PBXFileReference
        this.addToResourcesPbxGroup(file);          // PBXGroup
    }

    return file;
}

pbxProject.prototype.removeResourceFile = function(path, opt) {
    var file = new pbxFile(path, opt);
    file.target = opt ? opt.target : undefined;

    correctForResourcesPath(file, this);

    this.removeFromPbxBuildFileSection(file);        // PBXBuildFile
    this.removeFromPbxFileReferenceSection(file);    // PBXFileReference
    this.removeFromResourcesPbxGroup(file);          // PBXGroup
    this.removeFromPbxResourcesBuildPhase(file);     // PBXResourcesBuildPhase

    return file;
}

pbxProject.prototype.addFramework = function(fpath, opt) {

    var file = new pbxFile(fpath, opt);

    file.uuid = this.generateUuid();
    file.fileRef = this.generateUuid();
    file.target = opt ? opt.target : undefined;

    if (this.hasFile(file.path)) return false;

    this.addToPbxBuildFileSection(file);        // PBXBuildFile
    this.addToPbxFileReferenceSection(file);    // PBXFileReference
    this.addToFrameworksPbxGroup(file);         // PBXGroup
    this.addToPbxFrameworksBuildPhase(file);    // PBXFrameworksBuildPhase

    if (opt && opt.customFramework == true) {
        this.addToFrameworkSearchPaths(file);
    }

    return file;
}

pbxProject.prototype.removeFramework = function(fpath, opt) {
    var file = new pbxFile(fpath, opt);
    file.target = opt ? opt.target : undefined;

    this.removeFromPbxBuildFileSection(file);        // PBXBuildFile
    this.removeFromPbxFileReferenceSection(file);    // PBXFileReference
    this.removeFromFrameworksPbxGroup(file);         // PBXGroup
    this.removeFromPbxFrameworksBuildPhase(file);    // PBXFrameworksBuildPhase

    if (opt && opt.customFramework) {
        this.removeFromFrameworkSearchPaths(path.dirname(fpath));
    }

    return file;
}


pbxProject.prototype.addCopyfile = function(fpath, opt) {
    var file = new pbxFile(fpath, opt);

    // catch duplicates
    if (this.hasFile(file.path)) {
        file = this.hasFile(file.path);
    }

    file.fileRef = file.uuid = this.generateUuid();
    file.target = opt ? opt.target : undefined;

    this.addToPbxBuildFileSection(file);        // PBXBuildFile
    this.addToPbxFileReferenceSection(file);    // PBXFileReference
    this.addToPbxCopyfilesBuildPhase(file);     // PBXCopyFilesBuildPhase

    return file;
}

pbxProject.prototype.pbxCopyfilesBuildPhaseObj = function(target) {
    return this.buildPhaseObject('PBXCopyFilesBuildPhase', 'Copy Files', target);
}

pbxProject.prototype.addToPbxCopyfilesBuildPhase = function(file) {
    var sources = this.buildPhaseObject('PBXCopyFilesBuildPhase', 'Copy Files', file.target);
    sources.files.push(pbxBuildPhaseObj(file));
}

pbxProject.prototype.removeCopyfile = function(fpath, opt) {
    var file = new pbxFile(fpath, opt);
    file.target = opt ? opt.target : undefined;

    this.removeFromPbxBuildFileSection(file);        // PBXBuildFile
    this.removeFromPbxFileReferenceSection(file);    // PBXFileReference
    this.removeFromPbxCopyfilesBuildPhase(file);    // PBXFrameworksBuildPhase

    return file;
}

pbxProject.prototype.removeFromPbxCopyfilesBuildPhase = function(file) {
    var sources = this.pbxCopyfilesBuildPhaseObj(file.target);
    for (i in sources.files) {
        if (sources.files[i].comment == longComment(file)) {
            sources.files.splice(i, 1);
            break;
        }
    }
}

pbxProject.prototype.addStaticLibrary = function(path, opt) {
    opt = opt || {};

    var file;

    if (opt.plugin) {
        file = this.addPluginFile(path, opt);
        if (!file) return false;
    } else {
        file = new pbxFile(path, opt);
        if (this.hasFile(file.path)) return false;
    }

    file.uuid = this.generateUuid();
    file.target = opt ? opt.target : undefined;

    if (!opt.plugin) {
        file.fileRef = this.generateUuid();
        this.addToPbxFileReferenceSection(file);    // PBXFileReference
    }

    this.addToPbxBuildFileSection(file);        // PBXBuildFile
    this.addToPbxFrameworksBuildPhase(file);    // PBXFrameworksBuildPhase
    this.addToLibrarySearchPaths(file);        // make sure it gets built!

    return file;
}

// helper addition functions
pbxProject.prototype.addToPbxBuildFileSection = function(file) {
    var commentKey = f("%s_comment", file.uuid);

    this.pbxBuildFileSection()[file.uuid] = pbxBuildFileObj(file);
    this.pbxBuildFileSection()[commentKey] = pbxBuildFileComment(file);
}

pbxProject.prototype.removeFromPbxBuildFileSection = function(file) {
    var uuid;

    for (uuid in this.pbxBuildFileSection()) {
        if (this.pbxBuildFileSection()[uuid].fileRef_comment == file.basename) {
            file.uuid = uuid;
            delete this.pbxBuildFileSection()[uuid];
        }
    }
    var commentKey = f("%s_comment", file.uuid);
    delete this.pbxBuildFileSection()[commentKey];
}

pbxProject.prototype.addPbxGroup = function(filePathsArray, name, path, sourceTree) {
    var groups = this.hash.project.objects['PBXGroup'],
        pbxGroupUuid = this.generateUuid(),
        commentKey = f("%s_comment", pbxGroupUuid),
        pbxGroup = {
            isa: 'PBXGroup',
            children: [],
            name: name,
            path: path,
            sourceTree: sourceTree ? sourceTree : '"<group>"'
        },
        fileReferenceSection = this.pbxFileReferenceSection(),
        filePathToReference = {};

    for (var key in fileReferenceSection) {
        // only look for comments
        if (!COMMENT_KEY.test(key)) continue;

        var fileReferenceKey = key.split(COMMENT_KEY)[0],
            fileReference = fileReferenceSection[fileReferenceKey];

        filePathToReference[fileReference.path] = { fileRef: fileReferenceKey, basename: fileReferenceSection[key] };
    }

    for (var index = 0; index < filePathsArray.length; index++) {
        var filePath = filePathsArray[index],
            filePathQuoted = "\"" + filePath + "\"";
        if (filePathToReference[filePath]) {
            pbxGroup.children.push(pbxGroupChild(filePathToReference[filePath]));
            continue;
        } else if (filePathToReference[filePathQuoted]) {
            pbxGroup.children.push(pbxGroupChild(filePathToReference[filePathQuoted]));
            continue;
        }

        var file = new pbxFile(filePath);
        file.uuid = this.generateUuid();
        file.fileRef = this.generateUuid();
        this.addToPbxFileReferenceSection(file);    // PBXFileReference
        this.addToPbxBuildFileSection(file);        // PBXBuildFile
        pbxGroup.children.push(pbxGroupChild(file));
    }

    if (groups) {
        groups[pbxGroupUuid] = pbxGroup;
        groups[commentKey] = name;
    }

    return { uuid: pbxGroupUuid, pbxGroup: pbxGroup };
}

pbxProject.prototype.addToPbxProjectSection = function(target) {

    var newTarget = {
            value: target.uuid,
            comment: pbxNativeTargetComment(target.pbxNativeTarget)
        };

    this.pbxProjectSection()[this.getFirstProject()['uuid']]['targets'].push(newTarget);
}

pbxProject.prototype.addToPbxNativeTargetSection = function(target) {
    var commentKey = f("%s_comment", target.uuid);

    this.pbxNativeTargetSection()[target.uuid] = target.pbxNativeTarget;
    this.pbxNativeTargetSection()[commentKey] = target.pbxNativeTarget.name;
}

pbxProject.prototype.addToPbxFileReferenceSection = function(file) {
    var commentKey = f("%s_comment", file.fileRef);

    this.pbxFileReferenceSection()[file.fileRef] = pbxFileReferenceObj(file);
    this.pbxFileReferenceSection()[commentKey] = pbxFileReferenceComment(file);
}

pbxProject.prototype.removeFromPbxFileReferenceSection = function(file) {

    var i;
    var refObj = pbxFileReferenceObj(file);
    for (i in this.pbxFileReferenceSection()) {
        if (this.pbxFileReferenceSection()[i].name == refObj.name ||
            ('"' + this.pbxFileReferenceSection()[i].name + '"') == refObj.name ||
            this.pbxFileReferenceSection()[i].path == refObj.path ||
            ('"' + this.pbxFileReferenceSection()[i].path + '"') == refObj.path) {
            file.fileRef = file.uuid = i;
            delete this.pbxFileReferenceSection()[i];
            break;
        }
    }
    var commentKey = f("%s_comment", file.fileRef);
    if (this.pbxFileReferenceSection()[commentKey] != undefined) {
        delete this.pbxFileReferenceSection()[commentKey];
    }

    return file;
}

pbxProject.prototype.addToPluginsPbxGroup = function(file) {
    var pluginsGroup = this.pbxGroupByName('Plugins');
    pluginsGroup.children.push(pbxGroupChild(file));
}

pbxProject.prototype.removeFromPluginsPbxGroup = function(file) {
    var pluginsGroupChildren = this.pbxGroupByName('Plugins').children, i;
    for (i in pluginsGroupChildren) {
        if (pbxGroupChild(file).value == pluginsGroupChildren[i].value &&
            pbxGroupChild(file).comment == pluginsGroupChildren[i].comment) {
            pluginsGroupChildren.splice(i, 1);
            break;
        }
    }
}

pbxProject.prototype.addToResourcesPbxGroup = function(file) {
    var pluginsGroup = this.pbxGroupByName('Resources');
    pluginsGroup.children.push(pbxGroupChild(file));
}

pbxProject.prototype.removeFromResourcesPbxGroup = function(file) {
    var pluginsGroupChildren = this.pbxGroupByName('Resources').children, i;
    for (i in pluginsGroupChildren) {
        if (pbxGroupChild(file).value == pluginsGroupChildren[i].value &&
            pbxGroupChild(file).comment == pluginsGroupChildren[i].comment) {
            pluginsGroupChildren.splice(i, 1);
            break;
        }
    }
}

pbxProject.prototype.addToFrameworksPbxGroup = function(file) {
    var pluginsGroup = this.pbxGroupByName('Frameworks');
    pluginsGroup.children.push(pbxGroupChild(file));
}

pbxProject.prototype.removeFromFrameworksPbxGroup = function(file) {
    var pluginsGroupChildren = this.pbxGroupByName('Frameworks').children;

    for (i in pluginsGroupChildren) {
        if (pbxGroupChild(file).value == pluginsGroupChildren[i].value &&
            pbxGroupChild(file).comment == pluginsGroupChildren[i].comment) {
            pluginsGroupChildren.splice(i, 1);
            break;
        }
    }
}


pbxProject.prototype.addToProductsPbxGroup = function(file) {
    var productsGroup = this.pbxGroupByName('Products');
    productsGroup.children.push(pbxGroupChild(file));
}

pbxProject.prototype.removeFromProductsPbxGroup = function(file) {
    var productsGroupChildren = this.pbxGroupByName('Products').children, i;
    for (i in productsGroupChildren) {
        if (pbxGroupChild(file).value == productsGroupChildren[i].value &&
            pbxGroupChild(file).comment == productsGroupChildren[i].comment) {
            productsGroupChildren.splice(i, 1);
            break;
        }
    }
}

pbxProject.prototype.addToPbxSourcesBuildPhase = function(file) {
    var sources = this.pbxSourcesBuildPhaseObj(file.target);
    sources.files.push(pbxBuildPhaseObj(file));
}

pbxProject.prototype.removeFromPbxSourcesBuildPhase = function(file) {

    var sources = this.pbxSourcesBuildPhaseObj(file.target), i;
    for (i in sources.files) {
        if (sources.files[i].comment == longComment(file)) {
            sources.files.splice(i, 1);
            break;
        }
    }
}

pbxProject.prototype.addToPbxResourcesBuildPhase = function(file) {
    var sources = this.pbxResourcesBuildPhaseObj(file.target);
    sources.files.push(pbxBuildPhaseObj(file));
}

pbxProject.prototype.removeFromPbxResourcesBuildPhase = function(file) {
    var sources = this.pbxResourcesBuildPhaseObj(file.target), i;

    for (i in sources.files) {
        if (sources.files[i].comment == longComment(file)) {
            sources.files.splice(i, 1);
            break;
        }
    }
}

pbxProject.prototype.addToPbxFrameworksBuildPhase = function(file) {
    var sources = this.pbxFrameworksBuildPhaseObj(file.target);
    sources.files.push(pbxBuildPhaseObj(file));
}

pbxProject.prototype.removeFromPbxFrameworksBuildPhase = function(file) {
    var sources = this.pbxFrameworksBuildPhaseObj(file.target);
    for (i in sources.files) {
        if (sources.files[i].comment == longComment(file)) {
            sources.files.splice(i, 1);
            break;
        }
    }
}

pbxProject.prototype.addXCConfigurationList = function(configurationObjectsArray, defaultConfigurationName, comment) {
    var pbxBuildConfigurationSection = this.pbxXCBuildConfigurationSection(),
        pbxXCConfigurationListSection = this.pbxXCConfigurationList(),
        xcConfigurationListUuid = this.generateUuid(),
        commentKey = f("%s_comment", xcConfigurationListUuid),
        xcConfigurationList = {
            isa: 'XCConfigurationList',
            buildConfigurations: [],
            defaultConfigurationIsVisible: 0,
            defaultConfigurationName: defaultConfigurationName
        };

    for (var index = 0; index < configurationObjectsArray.length; index++) {
        var configuration = configurationObjectsArray[index],
            configurationUuid = this.generateUuid(),
            configurationCommentKey = f("%s_comment", configurationUuid);

        pbxBuildConfigurationSection[configurationUuid] = configuration;
        pbxBuildConfigurationSection[configurationCommentKey] = configuration.name;
        xcConfigurationList.buildConfigurations.push({ value: configurationUuid, comment: configuration.name });
    }

    if (pbxXCConfigurationListSection) {
        pbxXCConfigurationListSection[xcConfigurationListUuid] = xcConfigurationList;
        pbxXCConfigurationListSection[commentKey] = comment;
    }

    return { uuid: xcConfigurationListUuid, xcConfigurationList: xcConfigurationList };
}

pbxProject.prototype.addTargetDependency = function(target, dependencyTargets) {
    if (!target)
        return undefined;

    var nativeTargets = this.pbxNativeTargetSection();

    if (typeof nativeTargets[target] == "undefined")
        throw new Error("Invalid target: " + target);

    for (var index = 0; index < dependencyTargets.length; index++) {
        var dependencyTarget = dependencyTargets[index];
        if (typeof nativeTargets[dependencyTarget] == "undefined")
            throw new Error("Invalid target: " + dependencyTarget);
        }

    var pbxTargetDependency = 'PBXTargetDependency',
        pbxContainerItemProxy = 'PBXContainerItemProxy',
        pbxTargetDependencySection = this.hash.project.objects[pbxTargetDependency],
        pbxContainerItemProxySection = this.hash.project.objects[pbxContainerItemProxy];

    for (var index = 0; index < dependencyTargets.length; index++) {
        var dependencyTargetUuid = dependencyTargets[index],
            dependencyTargetCommentKey = f("%s_comment", dependencyTargetUuid),
            targetDependencyUuid = this.generateUuid(),
            targetDependencyCommentKey = f("%s_comment", targetDependencyUuid),
            itemProxyUuid = this.generateUuid(),
            itemProxyCommentKey = f("%s_comment", itemProxyUuid),
            itemProxy = {
                isa: pbxContainerItemProxy,
                containerPortal: this.hash.project['rootObject'],
                containerPortal_comment: this.hash.project['rootObject_comment'],
                proxyType: 1,
                remoteGlobalIDString: dependencyTargetUuid,
                remoteInfo: nativeTargets[dependencyTargetUuid].name
            },
            targetDependency = {
                isa: pbxTargetDependency,
                target: dependencyTargetUuid,
                target_comment: nativeTargets[dependencyTargetCommentKey],
                targetProxy: itemProxyUuid,
                targetProxy_comment: pbxContainerItemProxy
            };

        if (pbxContainerItemProxySection && pbxTargetDependencySection) {
            pbxContainerItemProxySection[itemProxyUuid] = itemProxy;
            pbxContainerItemProxySection[itemProxyCommentKey] = pbxContainerItemProxy;
            pbxTargetDependencySection[targetDependencyUuid] = targetDependency;
            pbxTargetDependencySection[targetDependencyCommentKey] = pbxTargetDependency;
            nativeTargets[target].dependencies.push({ value: targetDependencyUuid, comment: pbxTargetDependency })
        }
    }

    return { uuid: target, target: nativeTargets[target] };
}

pbxProject.prototype.addBuildPhase = function(filePathsArray, buildPhaseType, comment, target, folderType, subfolderPath) {
    var buildPhaseSection,
        fileReferenceSection = this.pbxFileReferenceSection(),
        buildFileSection = this.pbxBuildFileSection(),
        buildPhaseUuid = this.generateUuid(),
        buildPhaseTargetUuid = target || this.getFirstTarget().uuid,
        commentKey = f("%s_comment", buildPhaseUuid),
        buildPhase = {
            isa: buildPhaseType,
            buildActionMask: 2147483647,
            files: [],
            runOnlyForDeploymentPostprocessing: 0
        },
        filePathToBuildFile = {};

    if (buildPhaseType === 'PBXCopyFilesBuildPhase') {
        buildPhase = pbxCopyFilesBuildPhaseObj(buildPhase, folderType, subfolderPath, comment);
    }

    if (!this.hash.project.objects[buildPhaseType]) {
        this.hash.project.objects[buildPhaseType] = new Object();
    }

    if (!this.hash.project.objects[buildPhaseType][buildPhaseUuid]) {
        this.hash.project.objects[buildPhaseType][buildPhaseUuid] = buildPhase;
        this.hash.project.objects[buildPhaseType][commentKey] = comment;
    }

    if (this.hash.project.objects['PBXNativeTarget'][buildPhaseTargetUuid]['buildPhases']) {
        this.hash.project.objects['PBXNativeTarget'][buildPhaseTargetUuid]['buildPhases'].push({
            value: buildPhaseUuid,
            comment: comment
        })

    }


    for (var key in buildFileSection) {
        // only look for comments
        if (!COMMENT_KEY.test(key)) continue;

        var buildFileKey = key.split(COMMENT_KEY)[0],
            buildFile = buildFileSection[buildFileKey];
        fileReference = fileReferenceSection[buildFile.fileRef];

        if (!fileReference) continue;

        var pbxFileObj = new pbxFile(fileReference.path);

        filePathToBuildFile[fileReference.path] = { uuid: buildFileKey, basename: pbxFileObj.basename, group: pbxFileObj.group };
    }

    for (var index = 0; index < filePathsArray.length; index++) {
        var filePath = filePathsArray[index],
            filePathQuoted = "\"" + filePath + "\"",
            file = new pbxFile(filePath);

        if (filePathToBuildFile[filePath]) {
            buildPhase.files.push(pbxBuildPhaseObj(filePathToBuildFile[filePath]));
            continue;
        } else if (filePathToBuildFile[filePathQuoted]) {
            buildPhase.files.push(pbxBuildPhaseObj(filePathToBuildFile[filePathQuoted]));
            continue;
        }

        file.uuid = this.generateUuid();
        file.fileRef = this.generateUuid();
        this.addToPbxFileReferenceSection(file);    // PBXFileReference
        this.addToPbxBuildFileSection(file);        // PBXBuildFile
        buildPhase.files.push(pbxBuildPhaseObj(file));
    }

    if (buildPhaseSection) {
        buildPhaseSection[buildPhaseUuid] = buildPhase;
        buildPhaseSection[commentKey] = comment;
    }

    return { uuid: buildPhaseUuid, buildPhase: buildPhase };
}

// helper access functions
pbxProject.prototype.pbxProjectSection = function() {
    return this.hash.project.objects['PBXProject'];
}
pbxProject.prototype.pbxBuildFileSection = function() {
    return this.hash.project.objects['PBXBuildFile'];
}

pbxProject.prototype.pbxXCBuildConfigurationSection = function() {
    return this.hash.project.objects['XCBuildConfiguration'];
}

pbxProject.prototype.pbxFileReferenceSection = function() {
    return this.hash.project.objects['PBXFileReference'];
}

pbxProject.prototype.pbxNativeTargetSection = function() {
    return this.hash.project.objects['PBXNativeTarget'];
}

pbxProject.prototype.pbxXCConfigurationList = function() {
    return this.hash.project.objects['XCConfigurationList'];
}

pbxProject.prototype.pbxGroupByName = function(name) {
    var groups = this.hash.project.objects['PBXGroup'],
        key, groupKey;

    for (key in groups) {
        // only look for comments
        if (!COMMENT_KEY.test(key)) continue;

        if (groups[key] == name) {
            groupKey = key.split(COMMENT_KEY)[0];
            return groups[groupKey];
        }
    }

    return null;
}

pbxProject.prototype.pbxTargetByName = function(name) {
    return this.pbxItemByComment(name, 'PBXNativeTarget');
}

pbxProject.prototype.pbxItemByComment = function(name, pbxSectionName) {
    var section = this.hash.project.objects[pbxSectionName],
        key, itemKey;

    for (key in section) {
        // only look for comments
        if (!COMMENT_KEY.test(key)) continue;

        if (section[key] == name) {
            itemKey = key.split(COMMENT_KEY)[0];
            return section[itemKey];
        }
    }

    return null;
}

pbxProject.prototype.pbxSourcesBuildPhaseObj = function(target) {
    return this.buildPhaseObject('PBXSourcesBuildPhase', 'Sources', target);
}

pbxProject.prototype.pbxResourcesBuildPhaseObj = function(target) {
    return this.buildPhaseObject('PBXResourcesBuildPhase', 'Resources', target);
}

pbxProject.prototype.pbxFrameworksBuildPhaseObj = function(target) {
    return this.buildPhaseObject('PBXFrameworksBuildPhase', 'Frameworks', target);
}

// Find Build Phase from group/target
pbxProject.prototype.buildPhase = function(group, target) {

    if (!target)
        return undefined;

    var nativeTargets = this.pbxNativeTargetSection();
     if (typeof nativeTargets[target] == "undefined")
        throw new Error("Invalid target: " + target);

    var nativeTarget = nativeTargets[target];
    var buildPhases = nativeTarget.buildPhases;
     for(var i in buildPhases)
     {
        var buildPhase = buildPhases[i];
        if (buildPhase.comment==group)
            return buildPhase.value + "_comment";
        }
    }

pbxProject.prototype.buildPhaseObject = function(name, group, target) {
    var section = this.hash.project.objects[name],
        obj, sectionKey, key;
    var buildPhase = this.buildPhase(group, target);

    for (key in section) {

        // only look for comments
        if (!COMMENT_KEY.test(key)) continue;

        // select the proper buildPhase
        if (buildPhase && buildPhase!=key)
            continue;
        if (section[key] == group) {
            sectionKey = key.split(COMMENT_KEY)[0];
            return section[sectionKey];
        }
    }
    return null;
}

pbxProject.prototype.addBuildProperty = function(prop, value, build_name) {
    var configurations = nonComments(this.pbxXCBuildConfigurationSection()),
        key, configuration;

    for (key in configurations){
        configuration = configurations[key];
        if (!build_name || configuration.name === build_name){
            configuration.buildSettings[prop] = value;
        }
    }
}

pbxProject.prototype.removeBuildProperty = function(prop, build_name) {
    var configurations = nonComments(this.pbxXCBuildConfigurationSection()),
        key, configuration;

    for (key in configurations){
        configuration = configurations[key];
        if (configuration.buildSettings[prop] &&
            !build_name || configuration.name === build_name){
            delete configuration.buildSettings[prop];
        }
    }
}

/**
 *
 * @param prop {String}
 * @param value {String|Array|Object|Number|Boolean}
 * @param build {String} Release or Debug
 */
pbxProject.prototype.updateBuildProperty = function(prop, value, build) {
    var configs = this.pbxXCBuildConfigurationSection();
    for (var configName in configs) {
        if (!COMMENT_KEY.test(configName)) {
            var config = configs[configName];
            if ( (build && config.name === build) || (!build) ) {
                config.buildSettings[prop] = value;
            }
        }
    }
}

pbxProject.prototype.updateProductName = function(name) {
    this.updateBuildProperty('PRODUCT_NAME', '"' + name + '"');
}

pbxProject.prototype.removeFromFrameworkSearchPaths = function(file) {
    var configurations = nonComments(this.pbxXCBuildConfigurationSection()),
        INHERITED = '"$(inherited)"',
        SEARCH_PATHS = 'FRAMEWORK_SEARCH_PATHS',
        config, buildSettings, searchPaths;
    var new_path = searchPathForFile(file, this);

    for (config in configurations) {
        buildSettings = configurations[config].buildSettings;

        if (unquote(buildSettings['PRODUCT_NAME']) != this.productName)
            continue;

        searchPaths = buildSettings[SEARCH_PATHS];

        if (searchPaths) {
            var matches = searchPaths.filter(function(p) {
                return p.indexOf(new_path) > -1;
            });
            matches.forEach(function(m) {
                var idx = searchPaths.indexOf(m);
                searchPaths.splice(idx, 1);
            });
        }

    }
}

pbxProject.prototype.addToFrameworkSearchPaths = function(file) {
    var configurations = nonComments(this.pbxXCBuildConfigurationSection()),
        INHERITED = '"$(inherited)"',
        config, buildSettings, searchPaths;

    for (config in configurations) {
        buildSettings = configurations[config].buildSettings;

        if (unquote(buildSettings['PRODUCT_NAME']) != this.productName)
            continue;

        if (!buildSettings['FRAMEWORK_SEARCH_PATHS']
            || buildSettings['FRAMEWORK_SEARCH_PATHS'] === INHERITED) {
            buildSettings['FRAMEWORK_SEARCH_PATHS'] = [INHERITED];
        }

        buildSettings['FRAMEWORK_SEARCH_PATHS'].push(searchPathForFile(file, this));
    }
}

pbxProject.prototype.removeFromLibrarySearchPaths = function(file) {
    var configurations = nonComments(this.pbxXCBuildConfigurationSection()),
        INHERITED = '"$(inherited)"',
        SEARCH_PATHS = 'LIBRARY_SEARCH_PATHS',
        config, buildSettings, searchPaths;
    var new_path = searchPathForFile(file, this);

    for (config in configurations) {
        buildSettings = configurations[config].buildSettings;

        if (unquote(buildSettings['PRODUCT_NAME']) != this.productName)
            continue;

        searchPaths = buildSettings[SEARCH_PATHS];

        if (searchPaths) {
            var matches = searchPaths.filter(function(p) {
                return p.indexOf(new_path) > -1;
            });
            matches.forEach(function(m) {
                var idx = searchPaths.indexOf(m);
                searchPaths.splice(idx, 1);
            });
        }

    }
}

pbxProject.prototype.addToLibrarySearchPaths = function(file) {
    var configurations = nonComments(this.pbxXCBuildConfigurationSection()),
        INHERITED = '"$(inherited)"',
        config, buildSettings, searchPaths;

    for (config in configurations) {
        buildSettings = configurations[config].buildSettings;

        if (unquote(buildSettings['PRODUCT_NAME']) != this.productName)
            continue;

        if (!buildSettings['LIBRARY_SEARCH_PATHS']
            || buildSettings['LIBRARY_SEARCH_PATHS'] === INHERITED) {
            buildSettings['LIBRARY_SEARCH_PATHS'] = [INHERITED];
        }

        if (typeof file === 'string') {
            buildSettings['LIBRARY_SEARCH_PATHS'].push(file);
        } else {
            buildSettings['LIBRARY_SEARCH_PATHS'].push(searchPathForFile(file, this));
        }
    }
}

pbxProject.prototype.removeFromHeaderSearchPaths = function(file) {
    var configurations = nonComments(this.pbxXCBuildConfigurationSection()),
        INHERITED = '"$(inherited)"',
        SEARCH_PATHS = 'HEADER_SEARCH_PATHS',
        config, buildSettings, searchPaths;
    var new_path = searchPathForFile(file, this);

    for (config in configurations) {
        buildSettings = configurations[config].buildSettings;

        if (unquote(buildSettings['PRODUCT_NAME']) != this.productName)
            continue;

        if (buildSettings[SEARCH_PATHS]) {
            var matches = buildSettings[SEARCH_PATHS].filter(function(p) {
                return p.indexOf(new_path) > -1;
            });
            matches.forEach(function(m) {
                var idx = buildSettings[SEARCH_PATHS].indexOf(m);
                buildSettings[SEARCH_PATHS].splice(idx, 1);
            });
        }

    }
}
pbxProject.prototype.addToHeaderSearchPaths = function(file) {
    var configurations = nonComments(this.pbxXCBuildConfigurationSection()),
        INHERITED = '"$(inherited)"',
        config, buildSettings, searchPaths;

    for (config in configurations) {
        buildSettings = configurations[config].buildSettings;

        if (unquote(buildSettings['PRODUCT_NAME']) != this.productName)
            continue;

        if (!buildSettings['HEADER_SEARCH_PATHS']) {
            buildSettings['HEADER_SEARCH_PATHS'] = [INHERITED];
        }

        if (typeof file === 'string') {
            buildSettings['HEADER_SEARCH_PATHS'].push(file);
        } else {
            buildSettings['HEADER_SEARCH_PATHS'].push(searchPathForFile(file, this));
        }
    }
}
// a JS getter. hmmm
pbxProject.prototype.__defineGetter__("productName", function() {
    var configurations = nonComments(this.pbxXCBuildConfigurationSection()),
        config, productName;

    for (config in configurations) {
        productName = configurations[config].buildSettings['PRODUCT_NAME'];

        if (productName) {
            return unquote(productName);
        }
    }
});

// check if file is present
pbxProject.prototype.hasFile = function(filePath) {
    var files = nonComments(this.pbxFileReferenceSection()),
        file, id;
    for (id in files) {
        file = files[id];
        if (file.path == filePath || file.path == ('"' + filePath + '"')) {
            return file;
        }
    }

    return false;
}

pbxProject.prototype.addTarget = function(name, type, subfolder) {

    // Setup uuid and name of new target
    var targetUuid = this.generateUuid(),
        targetType = type,
        targetSubfolder = subfolder || name,
        targetName = name.trim();
        
    // Check type against list of allowed target types
    if (!targetName) {
        throw new Error("Target name missing.");
    }    

    // Check type against list of allowed target types
    if (!targetType) {
        throw new Error("Target type missing.");
    } 

    // Check type against list of allowed target types
    if (!producttypeForTargettype(targetType)) {
        throw new Error("Target type invalid: " + targetType);
    }
    
    // Build Configuration: Create
    var buildConfigurationsList = [
        {
            name: 'Debug',
            isa: 'XCBuildConfiguration',
            buildSettings: {
                GCC_PREPROCESSOR_DEFINITIONS: ['"DEBUG=1"', '"$(inherited)"'],
                INFOPLIST_FILE: '"' + path.join(targetSubfolder, targetSubfolder + '-Info.plist' + '"'),
                LD_RUNPATH_SEARCH_PATHS: '"$(inherited) @executable_path/Frameworks @executable_path/../../Frameworks"',
                PRODUCT_NAME: '"' + targetName + '"',
                SKIP_INSTALL: 'YES'
            }
        },
        {
            name: 'Release',
            isa: 'XCBuildConfiguration',
            buildSettings: {
                INFOPLIST_FILE: '"' + path.join(targetSubfolder, targetSubfolder + '-Info.plist' + '"'),
                LD_RUNPATH_SEARCH_PATHS: '"$(inherited) @executable_path/Frameworks @executable_path/../../Frameworks"',
                PRODUCT_NAME: '"' + targetName + '"',
                SKIP_INSTALL: 'YES'
            }
        }
    ];

    // Build Configuration: Add
    var buildConfigurations = this.addXCConfigurationList(buildConfigurationsList, 'Release', 'Build configuration list for PBXNativeTarget "' + targetName +'"');

    // Product: Create
    var productName = targetName,
        productType = producttypeForTargettype(targetType),
        productFileType = filetypeForProducttype(productType),
        productFile = this.addProductFile(productName, { group: 'Copy Files', 'target': targetUuid, 'explicitFileType': productFileType}),
        productFileName = productFile.basename;


    // Product: Add to build file list
    this.addToPbxBuildFileSection(productFile);

    // Target: Create
    var target = {
            uuid: targetUuid,
            pbxNativeTarget: {
                isa: 'PBXNativeTarget',
                name: '"' + targetName + '"',
                productName: '"' + targetName + '"',
                productReference: productFile.fileRef,
                productType: '"' + producttypeForTargettype(targetType) + '"',
                buildConfigurationList: buildConfigurations.uuid,
                buildPhases: [],
                buildRules: [],
                dependencies: []
            }
    };

    // Target: Add to PBXNativeTarget section
    this.addToPbxNativeTargetSection(target)

    // Product: Embed (only for "extension"-type targets)
    if (targetType === 'app_extension') {

        // Create CopyFiles phase in first target
        this.addBuildPhase([], 'PBXCopyFilesBuildPhase', 'Copy Files', this.getFirstTarget().uuid,  targetType)

        // Add product to CopyFiles phase
        this.addToPbxCopyfilesBuildPhase(productFile)

       // this.addBuildPhaseToTarget(newPhase.buildPhase, this.getFirstTarget().uuid)

    };

    // Target: Add uuid to root project
    this.addToPbxProjectSection(target);

    // Target: Add dependency for this target to first (main) target
    this.addTargetDependency(this.getFirstTarget().uuid, [target.uuid]);


    // Return target on success
    return target;

};

// helper recursive prop search+replace
function propReplace(obj, prop, value) {
    var o = {};
    for (var p in obj) {
        if (o.hasOwnProperty.call(obj, p)) {
            if (typeof obj[p] == 'object' && !Array.isArray(obj[p])) {
                propReplace(obj[p], prop, value);
            } else if (p == prop) {
                obj[p] = value;
            }
        }
    }
}

// helper object creation functions
function pbxBuildFileObj(file) {
    var obj = Object.create(null);

    obj.isa = 'PBXBuildFile';
    obj.fileRef = file.fileRef;
    obj.fileRef_comment = file.basename;
    if (file.settings) obj.settings = file.settings;

    return obj;
}

function pbxFileReferenceObj(file) {
    var fileObject = {
        isa: "PBXFileReference",
        name: "\"" + file.basename + "\"",
        path: "\"" + file.path.replace(/\\/g, '/') + "\"",
        sourceTree: file.sourceTree,
        fileEncoding: file.fileEncoding,
        lastKnownFileType: file.lastKnownFileType,
        explicitFileType: file.explicitFileType,
        includeInIndex: file.includeInIndex
    };

    return fileObject;
}

function pbxGroupChild(file) {
    var obj = Object.create(null);

    obj.value = file.fileRef;
    obj.comment = file.basename;

    return obj;
}

function pbxBuildPhaseObj(file) {
    var obj = Object.create(null);

    obj.value = file.uuid;
    obj.comment = longComment(file);

    return obj;
}

function pbxCopyFilesBuildPhaseObj(obj, folderType, subfolderPath, phaseName){

     // Add additional properties for 'CopyFiles' build phase
    var DESTINATION_BY_TARGETTYPE = {
        application: 'wrapper',
        app_extension: 'plugins',
        bundle: 'wrapper',
        command_line_tool: 'wrapper',
        dynamic_library: 'products_directory',
        framework: 'shared_frameworks',
        static_library: 'products_directory',
        unit_test_bundle: 'wrapper',
        watch_app: 'wrapper',
        watch_extension: 'plugins'
    }
    var SUBFOLDERSPEC_BY_DESTINATION = {
        absolute_path: 0,
        executables: 6,
        frameworks: 10,
        java_resources: 15,
        plugins: 13,
        products_directory: 16,
        resources: 7,
        shared_frameworks: 11,
        shared_support: 12,
        wrapper: 1,
        xpc_services: 0
    }

    obj.name = '"' + phaseName + '"';
    obj.dstPath = subfolderPath || '""';
    obj.dstSubfolderSpec = SUBFOLDERSPEC_BY_DESTINATION[DESTINATION_BY_TARGETTYPE[folderType]];

    return obj;
}

function pbxBuildFileComment(file) {
    return longComment(file);
}

function pbxFileReferenceComment(file) {
    return file.basename || path.basename(file.path);
}

function pbxNativeTargetComment(target) {
    return target.name;
}

function longComment(file) {
    return f("%s in %s", file.basename, file.group);
}

// respect <group> path
function correctForPluginsPath(file, project) {
    return correctForPath(file, project, 'Plugins');
}

function correctForResourcesPath(file, project) {
    return correctForPath(file, project, 'Resources');
}

function correctForFrameworksPath(file, project) {
    return correctForPath(file, project, 'Frameworks');
}

function correctForPath(file, project, group) {
    var r_group_dir = new RegExp('^' + group + '[\\\\/]');

    if (project.pbxGroupByName(group).path)
        file.path = file.path.replace(r_group_dir, '');

    return file;
}

function searchPathForFile(file, proj) {
    var plugins = proj.pbxGroupByName('Plugins'),
        pluginsPath = plugins ? plugins.path : null,
        fileDir = path.dirname(file.path);

    if (fileDir == '.') {
        fileDir = '';
    } else {
        fileDir = '/' + fileDir;
    }

    if (file.plugin && pluginsPath) {
        return '"\\"$(SRCROOT)/' + unquote(pluginsPath) + '\\""';
    } else if (file.customFramework && file.dirname) {
        return '"\\"' + file.dirname + '\\""';
    } else {
        return '"\\"$(SRCROOT)/' + proj.productName + fileDir + '\\""';
    }
}

function nonComments(obj) {
    var keys = Object.keys(obj),
        newObj = {}, i = 0;

    for (i; i < keys.length; i++) {
        if (!COMMENT_KEY.test(keys[i])) {
            newObj[keys[i]] = obj[keys[i]];
        }
    }

    return newObj;
}

function unquote(str) {
    if (str) return str.replace(/^"(.*)"$/, "$1");
}


function buildPhaseNameForIsa (isa) {

    BUILDPHASENAME_BY_ISA = {
        PBXCopyFilesBuildPhase: 'Copy Files',
        PBXResourcesBuildPhase: 'Resources',
        PBXSourcesBuildPhase: 'Sources',
        PBXFrameworksBuildPhase: 'Frameworks'
    }

    return BUILDPHASENAME_BY_ISA[isa]
}

function producttypeForTargettype (targetType) {

    PRODUCTTYPE_BY_TARGETTYPE = {
            application: 'com.apple.product-type.application',
            app_extension: 'com.apple.product-type.app-extension',
            bundle: 'com.apple.product-type.bundle',
            command_line_tool: 'com.apple.product-type.tool',
            dynamic_library: 'com.apple.product-type.library.dynamic',
            framework: 'com.apple.product-type.framework',
            static_library: 'com.apple.product-type.library.static',
            unit_test_bundle: 'com.apple.product-type.bundle.unit-test',
            watch_app: 'com.apple.product-type.application.watchapp',
            watch_extension: 'com.apple.product-type.watchkit-extension'
        };

    return PRODUCTTYPE_BY_TARGETTYPE[targetType]
}

function filetypeForProducttype (productType) {

    FILETYPE_BY_PRODUCTTYPE = {
            'com.apple.product-type.application': '"wrapper.application"',
            'com.apple.product-type.app-extension': '"wrapper.app-extension"',
            'com.apple.product-type.bundle': '"wrapper.plug-in"',
            'com.apple.product-type.tool': '"compiled.mach-o.dylib"',
            'com.apple.product-type.library.dynamic': '"compiled.mach-o.dylib"',
            'com.apple.product-type.framework': '"wrapper.framework"',
            'com.apple.product-type.library.static': '"archive.ar"',
            'com.apple.product-type.bundle.unit-test': '"wrapper.cfbundle"',
            'com.apple.product-type.application.watchapp': '"wrapper.application"',
            'com.apple.product-type.watchkit-extension': '"wrapper.app-extension"'
        };

    return FILETYPE_BY_PRODUCTTYPE[productType]
}

pbxProject.prototype.getFirstProject = function() {

    // Get pbxProject container
    var pbxProjectContainer = this.pbxProjectSection();

    // Get first pbxProject UUID
    var firstProjectUuid = Object.keys(pbxProjectContainer)[0];

    // Get first pbxProject
    var firstProject = pbxProjectContainer[firstProjectUuid];

     return {
        uuid: firstProjectUuid,
        firstProject: firstProject
    }
}

pbxProject.prototype.getFirstTarget = function() {

    // Get first targets UUID
    var firstTargetUuid = this.getFirstProject()['firstProject']['targets'][0].value;

    // Get first pbxNativeTarget
    var firstTarget = this.pbxNativeTargetSection()[firstTargetUuid];

    return {
        uuid: firstTargetUuid,
        firstTarget: firstTarget
    }
}

/*** NEW ***/

pbxProject.prototype.addToPbxGroup = function (file, groupKey) {
    var group = this.getPBXGroupByKey(groupKey);
    if (group && group.children !== undefined) {
        if (typeof file === 'string') {
            //Group Key
            var childGroup = {
                value:file,
                comment: this.getPBXGroupByKey(file).name
            };

            group.children.push(childGroup);
        }
        else {
            //File Object
            group.children.push(pbxGroupChild(file));
        }
    }
}

pbxProject.prototype.removeFromPbxGroup = function (file, groupKey) {
    var group = this.getPBXGroupByKey(groupKey);
    if (group) {
        var groupChildren = group.children, i;
        for(i in groupChildren) {
            if(pbxGroupChild(file).value == groupChildren[i].value &&
                pbxGroupChild(file).comment == groupChildren[i].comment) {
                groupChildren.splice(i, 1);
                break;
            }
        }
    }
}

pbxProject.prototype.getPBXGroupByKey = function(key) {
    return this.hash.project.objects['PBXGroup'][key];
};

pbxProject.prototype.findPBXGroupKey = function(criteria) {
    var groups = this.hash.project.objects['PBXGroup'];
    var target;

    for (var key in groups) {
        // only look for comments
        if (COMMENT_KEY.test(key)) continue;

        var group = groups[key];
        if (criteria && criteria.path && criteria.name) {
            if (criteria.path === group.path && criteria.name === group.name) {
                target = key;
                break
            }
        }
        else if (criteria && criteria.path) {
            if (criteria.path === group.path) {
                target = key;
                break
            }
        }
        else if (criteria && criteria.name) {
            if (criteria.name === group.name) {
                target = key;
                break
            }
        }
    }

    return target;
}

pbxProject.prototype.pbxCreateGroup = function(name, pathName) {

    //Create object
    var model = {
        isa:"PBXGroup",
        children: [],
        name: name,
        path: pathName,
        sourceTree: '"<group>"'
    };
    var key = this.generateUuid();

    //Create comment
    var commendId = key + '_comment';

    //add obj and commentObj to groups;
    var groups = this.hash.project.objects['PBXGroup'];
    groups[commendId] = name;
    groups[key] = model;

    return key;
}


pbxProject.prototype.getPBXObject = function(name) {
    return this.hash.project.objects[name];
}



pbxProject.prototype.addFile = function (path, group, opt) {
    var file = new pbxFile(path, opt);

    // null is better for early errors
    if (this.hasFile(file.path)) return null;

    file.fileRef = this.generateUuid();

    this.addToPbxFileReferenceSection(file);    // PBXFileReference
    this.addToPbxGroup(file, group);            // PBXGroup

    return file;
}

pbxProject.prototype.removeFile = function (path, group, opt) {
    var file = new pbxFile(path, opt);

    this.removeFromPbxFileReferenceSection(file);    // PBXFileReference
    this.removeFromPbxGroup(file, group);            // PBXGroup

    return file;
}



pbxProject.prototype.getBuildProperty = function(prop, build) {
    var target;
    var configs = this.pbxXCBuildConfigurationSection();
    for (var configName in configs) {
        if (!COMMENT_KEY.test(configName)) {
            var config = configs[configName];
            if ( (build && config.name === build) || (build === undefined) ) {
                if (config.buildSettings[prop] !== undefined) {
                    target = config.buildSettings[prop];
                }
            }
        }
    }
    return target;
}

pbxProject.prototype.getBuildConfigByName = function(name) {
    var target = {};
    var configs = this.pbxXCBuildConfigurationSection();
    for (var configName in configs) {
        if (!COMMENT_KEY.test(configName)) {
            var config = configs[configName];
            if (config.name === name)  {
                target[configName] = config;
            }
        }
    }
    return target;
}


module.exports = pbxProject;
>>>>>>> 2f136273
<|MERGE_RESOLUTION|>--- conflicted
+++ resolved
@@ -1,1119 +1,3 @@
-<<<<<<< HEAD
-var util = require('util'),
-    f = util.format,
-    EventEmitter = require('events').EventEmitter,
-    path = require('path'),
-    uuid = require('node-uuid'),
-    fork = require('child_process').fork,
-    pbxWriter = require('./pbxWriter'),
-    pbxFile = require('./pbxFile'),
-    fs = require('fs'),
-    parser = require('./parser/pbxproj'),
-    COMMENT_KEY = /_comment$/
-
-function pbxProject(filename) {
-    if (!(this instanceof pbxProject))
-        return new pbxProject(filename);
-
-    this.filepath = path.resolve(filename)
-}
-
-util.inherits(pbxProject, EventEmitter)
-
-pbxProject.prototype.parse = function (cb) {
-    var worker = fork(__dirname + '/parseJob.js', [this.filepath])
-
-    worker.on('message', function (msg) {
-        if (msg.name == 'SyntaxError' || msg.code) {
-            this.emit('error', msg);
-        } else {
-            this.hash = msg;
-            this.emit('end', null, msg)
-        }
-    }.bind(this));
-
-    if (cb) {
-        this.on('error', cb);
-        this.on('end', cb);
-    }
-
-    return this;
-}
-
-pbxProject.prototype.parseSync = function () {
-    var file_contents = fs.readFileSync(this.filepath, 'utf-8');
-
-    this.hash = parser.parse(file_contents);
-    return this;
-}
-
-pbxProject.prototype.writeSync = function () {
-    this.writer = new pbxWriter(this.hash);
-    return this.writer.writeSync();
-}
-
-pbxProject.prototype.allUuids = function () {
-    var sections = this.hash.project.objects,
-        uuids = [],
-        section;
-
-    for (key in sections) {
-        section = sections[key]
-        uuids = uuids.concat(Object.keys(section))
-    }
-
-    uuids = uuids.filter(function (str) {
-        return !COMMENT_KEY.test(str) && str.length == 24;
-    });
-
-    return uuids;
-}
-
-pbxProject.prototype.generateUuid = function () {
-    var id = uuid.v4()
-                .replace(/-/g,'')
-                .substr(0,24)
-                .toUpperCase()
-
-    if (this.allUuids().indexOf(id) >= 0) {
-        return this.generateUuid();
-    } else {
-        return id;
-    }
-}
-
-pbxProject.prototype.addPluginFile = function (path, opt) {
-    var file = new pbxFile(path, opt);
-
-    file.plugin = true; // durr
-    correctForPluginsPath(file, this);
-
-    // null is better for early errors
-    if (this.hasFile(file.path)) return null;
-
-    file.fileRef = this.generateUuid();
-
-    this.addToPbxFileReferenceSection(file);    // PBXFileReference
-    this.addToPluginsPbxGroup(file);            // PBXGroup
-
-    return file;
-}
-
-pbxProject.prototype.removePluginFile = function (path, opt) {
-    var file = new pbxFile(path, opt);
-    correctForPluginsPath(file, this);
-
-    this.removeFromPbxFileReferenceSection(file);    // PBXFileReference
-    this.removeFromPluginsPbxGroup(file);            // PBXGroup
-
-    return file;
-}
-
-
-pbxProject.prototype.addSourceFile = function (path, opt) {
-  
-    var file = this.addPluginFile(path, opt);
-    if (!file) return false;
-
-    file.target = opt ? opt.target : undefined;
-    file.uuid = this.generateUuid();
-
-    this.addToPbxBuildFileSection(file);        // PBXBuildFile
-    this.addToPbxSourcesBuildPhase(file);       // PBXSourcesBuildPhase
-
-    return file;
-}
-
-
-pbxProject.prototype.removeSourceFile = function (path, opt) {
-    var file = this.removePluginFile(path, opt)
-    file.target = opt ? opt.target : undefined;
-    this.removeFromPbxBuildFileSection(file);        // PBXBuildFile
-    this.removeFromPbxSourcesBuildPhase(file);       // PBXSourcesBuildPhase
-
-    return file;
-}
-
-pbxProject.prototype.addHeaderFile = function (path, opt) {
-    return this.addPluginFile(path, opt)
-}
-
-pbxProject.prototype.removeHeaderFile = function (path, opt) {
-    return this.removePluginFile(path, opt)
-}
-
-pbxProject.prototype.addResourceFile = function (path, opt) {
-    opt = opt || {};
-
-    var file;
-
-    if (opt.plugin) {
-        file = this.addPluginFile(path, opt);
-        if (!file) return false;
-    } else {
-        file = new pbxFile(path, opt);
-        if (this.hasFile(file.path)) return false;
-    }
-
-    file.uuid = this.generateUuid();
-    file.target = opt ? opt.target : undefined;
-
-    if (!opt.plugin) {
-        correctForResourcesPath(file, this);
-        file.fileRef = this.generateUuid();
-    }
-
-    this.addToPbxBuildFileSection(file);        // PBXBuildFile
-    this.addToPbxResourcesBuildPhase(file);     // PBXResourcesBuildPhase
-
-    if (!opt.plugin) {
-        this.addToPbxFileReferenceSection(file);    // PBXFileReference
-        this.addToResourcesPbxGroup(file);          // PBXGroup
-    }
-
-    return file;
-}
-
-pbxProject.prototype.removeResourceFile = function (path, opt) {
-    var file = new pbxFile(path, opt);
-    file.target = opt ? opt.target : undefined;
-    
-    correctForResourcesPath(file, this);
-
-    this.removeFromPbxBuildFileSection(file);        // PBXBuildFile
-    this.removeFromPbxFileReferenceSection(file);    // PBXFileReference
-    this.removeFromResourcesPbxGroup(file);          // PBXGroup
-    this.removeFromPbxResourcesBuildPhase(file);     // PBXResourcesBuildPhase
-    
-    return file;
-}
-
-pbxProject.prototype.addFramework = function (fpath, opt) {
-    var file = new pbxFile(fpath, opt);
-    // catch duplicates
-    if (this.hasFile(file.path)) return false;
-
-    file.uuid = this.generateUuid();
-    file.fileRef = this.generateUuid();    
-    file.target = opt ? opt.target : undefined;
-
-
-    this.addToPbxBuildFileSection(file);        // PBXBuildFile
-    this.addToPbxFileReferenceSection(file);    // PBXFileReference
-    this.addToFrameworksPbxGroup(file);         // PBXGroup
-    this.addToPbxFrameworksBuildPhase(file);    // PBXFrameworksBuildPhase
-    
-    if(opt && opt.customFramework == true) {
-      this.addToFrameworkSearchPaths(file);
-    }
-
-    return file;
-}
-
-pbxProject.prototype.removeFramework = function (fpath, opt) {
-    var file = new pbxFile(fpath, opt);
-    file.target = opt ? opt.target : undefined;
-
-    this.removeFromPbxBuildFileSection(file);        // PBXBuildFile
-    this.removeFromPbxFileReferenceSection(file);    // PBXFileReference
-    this.removeFromFrameworksPbxGroup(file);         // PBXGroup
-    this.removeFromPbxFrameworksBuildPhase(file);    // PBXFrameworksBuildPhase
-    
-    if(opt && opt.customFramework) {
-      this.removeFromFrameworkSearchPaths(path.dirname(fpath));
-    }
-
-    return file;
-}
-
-pbxProject.prototype.addStaticLibrary = function (path, opt) {
-    opt = opt || {};
-
-    var file;
-
-    if (opt.plugin) {
-        file = this.addPluginFile(path, opt);
-        if (!file) return false;
-    } else {
-        file = new pbxFile(path, opt);
-        if (this.hasFile(file.path)) return false;
-    }
-
-    file.uuid = this.generateUuid();
-    file.target = opt ? opt.target : undefined;
-
-    if (!opt.plugin) {
-        file.fileRef = this.generateUuid();
-        this.addToPbxFileReferenceSection(file);    // PBXFileReference
-    }
-
-    this.addToPbxBuildFileSection(file);        // PBXBuildFile
-    this.addToPbxFrameworksBuildPhase(file);    // PBXFrameworksBuildPhase
-    this.addToLibrarySearchPaths(file);        // make sure it gets built!
-
-    return file;
-}
-
-// helper addition functions
-pbxProject.prototype.addToPbxBuildFileSection = function (file) {
-    var commentKey = f("%s_comment", file.uuid);
-
-    this.pbxBuildFileSection()[file.uuid] = pbxBuildFileObj(file);
-    this.pbxBuildFileSection()[commentKey] = pbxBuildFileComment(file);
-}
-
-pbxProject.prototype.removeFromPbxBuildFileSection = function (file) {
-    var uuid;
-
-    for(uuid in this.pbxBuildFileSection()) {
-        if(this.pbxBuildFileSection()[uuid].fileRef_comment == file.basename) {
-            file.uuid = uuid;
-            delete this.pbxBuildFileSection()[uuid];
-        }
-    }
-    var commentKey = f("%s_comment", file.uuid);
-    delete this.pbxBuildFileSection()[commentKey];
-}
-
-pbxProject.prototype.addPbxGroup = function (filePathsArray, name, path, sourceTree) {
-    var groups = this.hash.project.objects['PBXGroup'],
-        pbxGroupUuid = this.generateUuid(),
-        commentKey = f("%s_comment", pbxGroupUuid),
-        pbxGroup = {
-            isa: 'PBXGroup',
-            children: [],
-            name: name,
-            path: path,
-            sourceTree: sourceTree ? sourceTree : '"<group>"'
-        },
-        fileReferenceSection = this.pbxFileReferenceSection(),
-        filePathToReference = {};
-        
-    for (var key in fileReferenceSection) {
-        // only look for comments
-        if (!COMMENT_KEY.test(key)) continue;
-        
-        var fileReferenceKey = key.split(COMMENT_KEY)[0],
-            fileReference = fileReferenceSection[fileReferenceKey];
-        
-        filePathToReference[fileReference.path] = {fileRef: fileReferenceKey, basename: fileReferenceSection[key]};
-    }
-
-    for (var index = 0; index < filePathsArray.length; index++) {
-        var filePath = filePathsArray[index],
-            filePathQuoted = "\"" + filePath + "\"";
-        if (filePathToReference[filePath]) {
-            pbxGroup.children.push(pbxGroupChild(filePathToReference[filePath]));
-            continue;
-        } else if (filePathToReference[filePathQuoted]) {
-            pbxGroup.children.push(pbxGroupChild(filePathToReference[filePathQuoted]));
-            continue;
-        }
-        
-        var file = new pbxFile(filePath);
-        file.uuid = this.generateUuid();
-        file.fileRef = this.generateUuid();
-        this.addToPbxFileReferenceSection(file);    // PBXFileReference
-        this.addToPbxBuildFileSection(file);        // PBXBuildFile
-        pbxGroup.children.push(pbxGroupChild(file));
-    }
-    
-    if (groups) {
-        groups[pbxGroupUuid] = pbxGroup;
-        groups[commentKey] = name;
-    }
-    
-    return {uuid: pbxGroupUuid, pbxGroup: pbxGroup};
-}
-
-pbxProject.prototype.removePbxGroup = function (groupName) {
-    var section = this.hash.project.objects['PBXGroup'],
-        key, itemKey;
-
-    for (key in section) {
-        // only look for comments
-        if (!COMMENT_KEY.test(key)) continue;
-
-        if (section[key] == groupName) {
-            itemKey = key.split(COMMENT_KEY)[0];
-            delete section[itemKey];
-        }
-    }
-}
-
-pbxProject.prototype.addToPbxFileReferenceSection = function (file) {
-    var commentKey = f("%s_comment", file.fileRef);
-
-    this.pbxFileReferenceSection()[file.fileRef] = pbxFileReferenceObj(file);
-    this.pbxFileReferenceSection()[commentKey] = pbxFileReferenceComment(file);
-}
-
-pbxProject.prototype.removeFromPbxFileReferenceSection = function (file) {
-    var refObj = pbxFileReferenceObj(file);
-    var pbxFileReferenceSection = this.pbxFileReferenceSection();
-    for (var i in pbxFileReferenceSection) {
-        var pbxFileReferenceSectionName = quote(pbxFileReferenceSection[i].name);
-        var pbxFileReferenceSectionPath = quote(pbxFileReferenceSection[i].path);
-        var refObjName = quote(refObj.name);
-        var refObjPath = quote(refObj.path);
-        if (pbxFileReferenceSectionName == refObjName ||
-            pbxFileReferenceSectionName == refObjPath ||
-            pbxFileReferenceSectionPath == refObjPath ||
-            pbxFileReferenceSectionPath == refObjName) {
-            file.fileRef = file.uuid = i;
-            delete pbxFileReferenceSection[i];
-            break;
-        }
-    }
-    
-    if (typeof file.fileRef !== 'undefined') {
-        var commentKey = f("%s_comment", file.fileRef);
-        delete pbxFileReferenceSection[commentKey];
-    }
-
-    return file;
-}
-
-pbxProject.prototype.addToPluginsPbxGroup = function (file) {
-    var pluginsGroup = this.pbxGroupByName('Plugins');
-    pluginsGroup.children.push(pbxGroupChild(file));
-}
-
-pbxProject.prototype.removeFromPluginsPbxGroup = function (file) {
-    var pluginsGroupChildren = this.pbxGroupByName('Plugins').children, i;
-    for(i in pluginsGroupChildren) {
-        if(pbxGroupChild(file).value == pluginsGroupChildren[i].value &&
-           pbxGroupChild(file).comment == pluginsGroupChildren[i].comment) {
-            pluginsGroupChildren.splice(i, 1);
-            break;
-        }
-    }
-}
-
-pbxProject.prototype.addToResourcesPbxGroup = function (file) {
-    var pluginsGroup = this.pbxGroupByName('Resources');
-    pluginsGroup.children.push(pbxGroupChild(file));
-}
-
-pbxProject.prototype.removeFromResourcesPbxGroup = function (file) {
-    var groupChild = pbxGroupChild(file);
-    var resourcesGroupChildren = this.pbxGroupByName('Resources').children;
-    for (var i in resourcesGroupChildren) {
-        var resourcesGroupChild = resourcesGroupChildren[i];
-        if ((typeof groupChild.value === 'undefined' || groupChild.value == resourcesGroupChild.value) &&
-            groupChild.comment == resourcesGroupChild.comment) {
-            resourcesGroupChildren.splice(i, 1);
-            break;
-        }
-    }
-}
-
-pbxProject.prototype.addToFrameworksPbxGroup = function (file) {
-    var pluginsGroup = this.pbxGroupByName('Frameworks');
-    pluginsGroup.children.push(pbxGroupChild(file));
-}
-
-pbxProject.prototype.removeFromFrameworksPbxGroup = function (file) {
-    var pluginsGroupChildren = this.pbxGroupByName('Frameworks').children;
-    
-    for(i in pluginsGroupChildren) {
-        if(pbxGroupChild(file).value == pluginsGroupChildren[i].value &&
-           pbxGroupChild(file).comment == pluginsGroupChildren[i].comment) {
-            pluginsGroupChildren.splice(i, 1);
-            break;
-        }
-    }
-}
-pbxProject.prototype.addToPbxSourcesBuildPhase = function (file) {
-    var sources = this.pbxSourcesBuildPhaseObj(file.target);
-    sources.files.push(pbxBuildPhaseObj(file));
-}
-
-pbxProject.prototype.removeFromPbxSourcesBuildPhase = function (file) {
-
-    var sources = this.pbxSourcesBuildPhaseObj(file.target), i;
-    for(i in sources.files) {
-        if(sources.files[i].comment == longComment(file)) {
-            sources.files.splice(i, 1);
-            break; 
-        }
-    }
-}
-
-pbxProject.prototype.addToPbxResourcesBuildPhase = function (file) {
-    var sources = this.pbxResourcesBuildPhaseObj(file.target);
-    sources.files.push(pbxBuildPhaseObj(file));
-}
-
-pbxProject.prototype.removeFromPbxResourcesBuildPhase = function (file) {
-    var sources = this.pbxResourcesBuildPhaseObj(file.target), i;
-
-    for(i in sources.files) {
-        if(sources.files[i].comment == longComment(file)) {
-            sources.files.splice(i, 1);
-            break;
-        }
-    }
-}
-
-pbxProject.prototype.addToPbxFrameworksBuildPhase = function (file) {
-    var sources = this.pbxFrameworksBuildPhaseObj(file.target);
-    sources.files.push(pbxBuildPhaseObj(file));
-}
-
-pbxProject.prototype.removeFromPbxFrameworksBuildPhase = function (file) {
-    var sources = this.pbxFrameworksBuildPhaseObj(file.target);
-    for(i in sources.files) {
-        if(sources.files[i].comment == longComment(file)) {
-            sources.files.splice(i, 1);
-            break;
-        }
-    }
-}
-
-pbxProject.prototype.addXCConfigurationList = function (configurationObjectsArray, defaultConfigurationName, comment) {
-    var pbxBuildConfigurationSection = this.pbxXCBuildConfigurationSection(),
-        pbxXCConfigurationListSection = this.pbxXCConfigurationList(), 
-        xcConfigurationListUuid = this.generateUuid(),
-        commentKey = f("%s_comment", xcConfigurationListUuid),
-        xcConfigurationList = { 
-            isa: 'XCConfigurationList',
-            buildConfigurations: [],
-            defaultConfigurationIsVisible: 0,
-            defaultConfigurationName: defaultConfigurationName 
-        };
-
-    for (var index = 0; index < configurationObjectsArray.length; index++) {
-        var configuration = configurationObjectsArray[index],
-            configurationUuid = this.generateUuid(),
-            configurationCommentKey = f("%s_comment", configurationUuid);
-
-        pbxBuildConfigurationSection[configurationUuid] = configuration;
-        pbxBuildConfigurationSection[configurationCommentKey] = configuration.name;
-        xcConfigurationList.buildConfigurations.push({value: configurationUuid, comment: configuration.name});
-    }
-    
-    if (pbxXCConfigurationListSection) {
-        pbxXCConfigurationListSection[xcConfigurationListUuid] = xcConfigurationList;
-        pbxXCConfigurationListSection[commentKey] = comment;
-    }
-    
-    return {uuid: xcConfigurationListUuid, xcConfigurationList: xcConfigurationList};
-}
-
-pbxProject.prototype.addTargetDependency = function (target, dependencyTargets) {
-    if (!target)
-        return undefined;
-
-    var nativeTargets = this.pbxNativeTarget();
-
-    if (typeof nativeTargets[target] == "undefined")
-        throw new Error("Invalid target: " + target);
-        
-    for (var index = 0; index < dependencyTargets.length; index++) {
-        var dependencyTarget = dependencyTargets[index];
-        if (typeof nativeTargets[dependencyTarget] == "undefined")
-            throw new Error("Invalid target: " + dependencyTarget);
-    }
-    
-    var pbxTargetDependency = 'PBXTargetDependency',
-        pbxContainerItemProxy = 'PBXContainerItemProxy',
-        pbxTargetDependencySection = this.hash.project.objects[pbxTargetDependency],
-        pbxContainerItemProxySection = this.hash.project.objects[pbxContainerItemProxy];
-
-    for (var index = 0; index < dependencyTargets.length; index++) {
-        var dependencyTargetUuid = dependencyTargets[index],
-            dependencyTargetCommentKey = f("%s_comment", dependencyTargetUuid),
-            targetDependencyUuid = this.generateUuid(),
-            targetDependencyCommentKey = f("%s_comment", targetDependencyUuid),
-            itemProxyUuid = this.generateUuid(),
-            itemProxyCommentKey = f("%s_comment", itemProxyUuid),
-            itemProxy =  {
-                isa: pbxContainerItemProxy,
-                containerPortal: this.hash.project['rootObject'],
-                containerPortal_comment: this.hash.project['rootObject_comment'],
-                proxyType: 1,
-                remoteGlobalIDString: dependencyTargetUuid,
-                remoteInfo: nativeTargets[dependencyTargetUuid].name 
-            },
-            targetDependency = {
-                isa: pbxTargetDependency,
-                target: dependencyTargetUuid, 
-                target_comment: nativeTargets[dependencyTargetCommentKey],
-                targetProxy: itemProxyUuid,
-                targetProxy_comment: pbxContainerItemProxy
-            };
-            
-        if (pbxContainerItemProxySection && pbxTargetDependencySection) {
-            pbxContainerItemProxySection[itemProxyUuid] = itemProxy;
-            pbxContainerItemProxySection[itemProxyCommentKey] = pbxContainerItemProxy;
-            pbxTargetDependencySection[targetDependencyUuid] = targetDependency;
-            pbxTargetDependencySection[targetDependencyCommentKey] = pbxTargetDependency;
-            nativeTargets[target].dependencies.push({value: targetDependencyUuid, comment: pbxTargetDependency})
-        }
-    }
-    
-    return {uuid: target, target: nativeTargets[target]};
-}
-
-pbxProject.prototype.addBuildPhase = function (filePathsArray, isa, comment) {
-    var section = this.hash.project.objects[isa],
-        fileReferenceSection = this.pbxFileReferenceSection(),
-        buildFileSection = this.pbxBuildFileSection(),
-        buildPhaseUuid = this.generateUuid(),
-        commentKey = f("%s_comment", buildPhaseUuid),
-        buildPhase = {
-            isa: isa,
-            buildActionMask: 2147483647,
-            files: [],
-            runOnlyForDeploymentPostprocessing: 0
-        },
-        filePathToBuildFile = {};
-    
-    for (var key in buildFileSection) {
-        // only look for comments
-        if (!COMMENT_KEY.test(key)) continue;
-        
-        var buildFileKey = key.split(COMMENT_KEY)[0],
-            buildFile = buildFileSection[buildFileKey];
-            fileReference = fileReferenceSection[buildFile.fileRef];
-
-        if (!fileReference) continue;
-
-        var pbxFileObj = new pbxFile(fileReference.path);
-        
-        filePathToBuildFile[fileReference.path] = {uuid: buildFileKey, basename: pbxFileObj.basename, group: pbxFileObj.group};
-    }
-
-    for (var index = 0; index < filePathsArray.length; index++) {
-        var filePath = filePathsArray[index],
-            filePathQuoted = "\"" + filePath + "\"",
-            file = new pbxFile(filePath);
-
-        if (filePathToBuildFile[filePath]) {
-            buildPhase.files.push(pbxBuildPhaseObj(filePathToBuildFile[filePath]));
-            continue;
-        } else if (filePathToBuildFile[filePathQuoted]) {
-            buildPhase.files.push(pbxBuildPhaseObj(filePathToBuildFile[filePathQuoted]));
-            continue;
-        }
-        
-        file.uuid = this.generateUuid();
-        file.fileRef = this.generateUuid();
-        this.addToPbxFileReferenceSection(file);    // PBXFileReference
-        this.addToPbxBuildFileSection(file);        // PBXBuildFile
-        buildPhase.files.push(pbxBuildPhaseObj(file));
-    }
-    
-    if (section) {
-        section[buildPhaseUuid] = buildPhase;
-        section[commentKey] = comment;
-    }
-    
-    return {uuid: buildPhaseUuid, buildPhase: buildPhase};
-}
-
-// helper access functions
-pbxProject.prototype.pbxProjectSection = function () {
-    return this.hash.project.objects['PBXProject'];
-}
-pbxProject.prototype.pbxBuildFileSection = function () {
-    return this.hash.project.objects['PBXBuildFile'];
-}
-
-pbxProject.prototype.pbxXCBuildConfigurationSection = function () {
-    return this.hash.project.objects['XCBuildConfiguration'];
-}
-
-pbxProject.prototype.pbxFileReferenceSection = function () {
-    return this.hash.project.objects['PBXFileReference'];
-}
-
-pbxProject.prototype.pbxNativeTarget = function () {
-    return this.hash.project.objects['PBXNativeTarget'];
-}
-
-pbxProject.prototype.pbxXCConfigurationList = function () {
-    return this.hash.project.objects['XCConfigurationList'];
-}
-
-pbxProject.prototype.pbxGroupByName = function (name) {
-    return this.pbxItemByComment(name, 'PBXGroup');    
-}
-
-pbxProject.prototype.pbxTargetByName = function (name) {
-    return this.pbxItemByComment(name, 'PBXNativeTarget');
-}
-
-pbxProject.prototype.pbxItemByComment = function (name, pbxSectionName) {
-    var section = this.hash.project.objects[pbxSectionName],
-        key, itemKey;
-
-    for (key in section) {
-        // only look for comments
-        if (!COMMENT_KEY.test(key)) continue;
-
-        if (section[key] == name) {
-            itemKey = key.split(COMMENT_KEY)[0];
-            return section[itemKey];
-        }
-    }
-
-    return null;
-}
-
-pbxProject.prototype.pbxSourcesBuildPhaseObj = function (target) {
-    return this.buildPhaseObject('PBXSourcesBuildPhase', 'Sources', target);
-}
-
-pbxProject.prototype.pbxResourcesBuildPhaseObj = function (target) {
-    return this.buildPhaseObject('PBXResourcesBuildPhase', 'Resources',target);
-}
-
-pbxProject.prototype.pbxFrameworksBuildPhaseObj = function (target) {
-    return this.buildPhaseObject('PBXFrameworksBuildPhase', 'Frameworks',target);
-}
-
-// Find Build Phase from group/target
-pbxProject.prototype.buildPhase = function (group,target) {
-
-    if (!target)
-        return undefined;
-
-     var nativeTargets = this.pbxNativeTarget();
-     if (typeof nativeTargets[target] == "undefined")
-        throw new Error("Invalid target: "+target);
-
-     var nativeTarget= nativeTargets[target];
-     var buildPhases = nativeTarget.buildPhases;
-     for(var i in buildPhases)
-     {
-        var buildPhase = buildPhases[i];
-        if (buildPhase.comment==group)
-            return buildPhase.value+"_comment";
-     } 
-}
-
-pbxProject.prototype.buildPhaseObject = function (name, group,target) {
-    var section = this.hash.project.objects[name],
-        obj, sectionKey, key;
-    var buildPhase = this.buildPhase(group,target);
-
-    for (key in section) {
-
-        // only look for comments
-        if (!COMMENT_KEY.test(key)) continue;
-  
-        // select the proper buildPhase
-        if (buildPhase && buildPhase!=key)
-            continue;
-        if (section[key] == group) {
-            sectionKey = key.split(COMMENT_KEY)[0];  
-            return section[sectionKey];
-        }
-     }
-    return null;
-}
-
-
-pbxProject.prototype.updateBuildProperty = function(prop, value) {
-    var config = this.pbxXCBuildConfigurationSection();
-    propReplace(config, prop, value);
-}
-
-pbxProject.prototype.updateProductName = function(name) {
-    this.updateBuildProperty('PRODUCT_NAME', '"' + name + '"');
-}
-
-pbxProject.prototype.removeFromFrameworkSearchPaths = function (file) {
-    var configurations = nonComments(this.pbxXCBuildConfigurationSection()),
-        INHERITED = '"$(inherited)"',
-        SEARCH_PATHS = 'FRAMEWORK_SEARCH_PATHS',
-        config, buildSettings, searchPaths;
-    var new_path = searchPathForFile(file, this);
-
-    for (config in configurations) {
-        buildSettings = configurations[config].buildSettings;
-
-        if (unquote(buildSettings['PRODUCT_NAME']) != this.productName)
-            continue;
-
-        searchPaths = buildSettings[SEARCH_PATHS];
-
-        if (searchPaths) {
-            var matches = searchPaths.filter(function(p) {
-                return p.indexOf(new_path) > -1;
-            });
-            matches.forEach(function(m) {
-                var idx = searchPaths.indexOf(m);
-                searchPaths.splice(idx, 1);
-            });
-        }
-
-    }
-}
-
-pbxProject.prototype.addToFrameworkSearchPaths = function (file) {
-    var configurations = nonComments(this.pbxXCBuildConfigurationSection()),
-        INHERITED = '"$(inherited)"',
-        config, buildSettings, searchPaths;
-
-    for (config in configurations) {
-        buildSettings = configurations[config].buildSettings;
-
-        if (unquote(buildSettings['PRODUCT_NAME']) != this.productName)
-            continue;
-
-        if (!buildSettings['FRAMEWORK_SEARCH_PATHS']
-                || buildSettings['FRAMEWORK_SEARCH_PATHS'] === INHERITED) {
-            buildSettings['FRAMEWORK_SEARCH_PATHS'] = [INHERITED];
-        }
-
-        buildSettings['FRAMEWORK_SEARCH_PATHS'].push(searchPathForFile(file, this));
-    }
-}
-
-pbxProject.prototype.removeFromLibrarySearchPaths = function (file) {
-    var configurations = nonComments(this.pbxXCBuildConfigurationSection()),
-        INHERITED = '"$(inherited)"',
-        SEARCH_PATHS = 'LIBRARY_SEARCH_PATHS',
-        config, buildSettings, searchPaths;
-    var new_path = searchPathForFile(file, this);
-
-    for (config in configurations) {
-        buildSettings = configurations[config].buildSettings;
-
-        if (unquote(buildSettings['PRODUCT_NAME']) != this.productName)
-            continue;
-
-        searchPaths = buildSettings[SEARCH_PATHS];
-
-        if (searchPaths) {
-            var matches = searchPaths.filter(function(p) {
-                return p.indexOf(new_path) > -1;
-            });
-            matches.forEach(function(m) {
-                var idx = searchPaths.indexOf(m);
-                searchPaths.splice(idx, 1);
-            });
-        }
-
-    }
-}
-
-pbxProject.prototype.addToLibrarySearchPaths = function (file) {
-    var configurations = nonComments(this.pbxXCBuildConfigurationSection()),
-        INHERITED = '"$(inherited)"',
-        config, buildSettings, searchPaths;
-
-    for (config in configurations) {
-        buildSettings = configurations[config].buildSettings;
-
-        if (unquote(buildSettings['PRODUCT_NAME']) != this.productName)
-            continue;
-
-        if (!buildSettings['LIBRARY_SEARCH_PATHS']
-                || buildSettings['LIBRARY_SEARCH_PATHS'] === INHERITED) {
-            buildSettings['LIBRARY_SEARCH_PATHS'] = [INHERITED];
-        }
-
-        if (typeof file === 'string') {
-            buildSettings['LIBRARY_SEARCH_PATHS'].push(file);
-        } else {
-            buildSettings['LIBRARY_SEARCH_PATHS'].push(searchPathForFile(file, this));
-        }
-    }
-}
-
-pbxProject.prototype.removeFromHeaderSearchPaths = function (file) {
-    var configurations = nonComments(this.pbxXCBuildConfigurationSection()),
-        INHERITED = '"$(inherited)"',
-        SEARCH_PATHS = 'HEADER_SEARCH_PATHS',
-        config, buildSettings, searchPaths;
-    var new_path = searchPathForFile(file, this);
-
-    for (config in configurations) {
-        buildSettings = configurations[config].buildSettings;
-
-        if (unquote(buildSettings['PRODUCT_NAME']) != this.productName)
-            continue;
-
-        if (buildSettings[SEARCH_PATHS]) {
-            var matches = buildSettings[SEARCH_PATHS].filter(function(p) {
-                return p.indexOf(new_path) > -1;
-            });
-            matches.forEach(function(m) {
-                var idx = buildSettings[SEARCH_PATHS].indexOf(m);
-                buildSettings[SEARCH_PATHS].splice(idx, 1);
-            });
-        }
-
-    }
-}
-pbxProject.prototype.addToHeaderSearchPaths = function (file) {
-    var configurations = nonComments(this.pbxXCBuildConfigurationSection()),
-        INHERITED = '"$(inherited)"',
-        config, buildSettings, searchPaths;
-
-    for (config in configurations) {
-        buildSettings = configurations[config].buildSettings;
-
-        if (unquote(buildSettings['PRODUCT_NAME']) != this.productName)
-            continue;
-
-        if (!buildSettings['HEADER_SEARCH_PATHS']) {
-            buildSettings['HEADER_SEARCH_PATHS'] = [INHERITED];
-        }
-
-        if (typeof file === 'string') {
-            buildSettings['HEADER_SEARCH_PATHS'].push(file);
-        } else {
-            buildSettings['HEADER_SEARCH_PATHS'].push(searchPathForFile(file, this));
-        }
-    }
-}
-
-pbxProject.prototype.addToOtherLinkerFlags = function (flag) {
-    var configurations = nonComments(this.pbxXCBuildConfigurationSection()),
-        INHERITED = '"$(inherited)"',
-        OTHER_LDFLAGS = 'OTHER_LDFLAGS',
-        config, buildSettings;
-
-    for (config in configurations) {
-        buildSettings = configurations[config].buildSettings;
-
-        if (unquote(buildSettings['PRODUCT_NAME']) != this.productName)
-            continue;
-
-        if (!buildSettings[OTHER_LDFLAGS]
-                || buildSettings[OTHER_LDFLAGS] === INHERITED) {
-            buildSettings[OTHER_LDFLAGS] = [INHERITED];
-        }
-
-        buildSettings[OTHER_LDFLAGS].push(flag);
-    }
-}
-
-pbxProject.prototype.removeFromOtherLinkerFlags = function (flag) {
-    var configurations = nonComments(this.pbxXCBuildConfigurationSection()),
-        OTHER_LDFLAGS = 'OTHER_LDFLAGS',
-        config, buildSettings;
-    
-    for (config in configurations) {
-        buildSettings = configurations[config].buildSettings;
-        
-        if (unquote(buildSettings['PRODUCT_NAME']) != this.productName) {
-            continue;
-        }
-        
-        if (buildSettings[OTHER_LDFLAGS]) {
-            var matches = buildSettings[OTHER_LDFLAGS].filter(function (p) {
-                return p.indexOf(flag) > -1;
-            });
-            matches.forEach(function (m) {
-                var idx = buildSettings[OTHER_LDFLAGS].indexOf(m);
-                buildSettings[OTHER_LDFLAGS].splice(idx, 1);
-            });
-        }
-    }
-}
-
-pbxProject.prototype.addToBuildSettings = function (buildSetting, value) {
-    var configurations = nonComments(this.pbxXCBuildConfigurationSection()),
-        config, buildSettings;
-
-    for (config in configurations) {
-        buildSettings = configurations[config].buildSettings;
-        
-        buildSettings[buildSetting] = value;
-    }
-}
-
-pbxProject.prototype.removeFromBuildSettings = function (buildSetting) {
-    var configurations = nonComments(this.pbxXCBuildConfigurationSection()),
-        config, buildSettings;
-
-    for (config in configurations) {
-        buildSettings = configurations[config].buildSettings;
-        
-        if (buildSettings[buildSetting]) {
-            delete buildSettings[buildSetting];
-        }
-    }
-}
-
-// a JS getter. hmmm
-pbxProject.prototype.__defineGetter__("productName", function () {
-    var configurations = nonComments(this.pbxXCBuildConfigurationSection()),
-        config, productName;
-
-    for (config in configurations) {
-        productName = configurations[config].buildSettings['PRODUCT_NAME'];
-
-        if (productName) {
-            return unquote(productName);
-        }
-    }
-});
-
-// check if file is present
-pbxProject.prototype.hasFile = function (filePath) {
-    var files = nonComments(this.pbxFileReferenceSection()),
-        file, id;
-    for (id in files) {
-        file = files[id];
-        if (file.path == filePath || file.path == ('"' + filePath + '"')) {
-            return true;
-        }
-    }
-
-    return false;
-}
-
-// helper recursive prop search+replace
-function propReplace(obj, prop, value) {
-    var o = {};
-    for (var p in obj) {
-        if (o.hasOwnProperty.call(obj, p)) {
-            if (typeof obj[p] == 'object' && !Array.isArray(obj[p])) {
-                propReplace(obj[p], prop, value);
-            } else if (p == prop) {
-                obj[p] = value;
-            }
-        }
-    }
-}
-
-// helper object creation functions
-function pbxBuildFileObj(file) {
-    var obj = Object.create(null);
-
-    obj.isa = 'PBXBuildFile';
-    obj.fileRef = file.fileRef;
-    obj.fileRef_comment = file.basename;
-    if (file.settings) obj.settings = file.settings;
-
-    return obj;
-}
-
-function pbxFileReferenceObj(file) {
-    var obj = Object.create(null);
-
-    obj.isa = 'PBXFileReference';
-    obj.lastKnownFileType = file.lastType;
-    
-    obj.name = "\"" + file.basename + "\"";
-    obj.path = "\"" + file.path.replace(/\\/g, '/') + "\"";
-    
-    obj.sourceTree = file.sourceTree;
-
-    if (file.fileEncoding)
-        obj.fileEncoding = file.fileEncoding;
-        
-    if (file.explicitFileType)
-        obj.explicitFileType = file.explicitFileType;
-        
-    if ('includeInIndex' in file)
-        obj.includeInIndex = file.includeInIndex;
-
-    return obj;
-}
-
-function pbxGroupChild(file) {
-    var obj = Object.create(null);
-
-    obj.value = file.fileRef;
-    obj.comment = file.basename;
-
-    return obj;
-}
-
-function pbxBuildPhaseObj(file) {
-    var obj = Object.create(null);
-
-    obj.value = file.uuid;
-    obj.comment = longComment(file);
-
-    return obj;
-}
-
-function pbxBuildFileComment(file) {
-    return longComment(file);
-}
-
-function pbxFileReferenceComment(file) {
-    return file.basename;
-}
-
-function longComment(file) {
-    return f("%s in %s", file.basename, file.group);
-}
-
-// respect <group> path
-function correctForPluginsPath(file, project) {
-    return correctForPath(file, project, 'Plugins');
-}
-
-function correctForResourcesPath(file, project) {
-    return correctForPath(file, project, 'Resources');
-}
-
-function correctForFrameworksPath(file, project) {
-    return correctForPath(file, project, 'Frameworks');
-}
-
-function correctForPath(file, project, group) {
-    var r_group_dir = new RegExp('^' + group + '[\\\\/]');
-
-    if (project.pbxGroupByName(group).path)
-        file.path = file.path.replace(r_group_dir, '');
-
-    return file;
-}
-
-function searchPathForFile(file, proj) {
-    var plugins = proj.pbxGroupByName('Plugins'),
-        pluginsPath = plugins ? plugins.path : null,
-        fileDir = path.dirname(file.path);
-
-    if (fileDir == '.') {
-        fileDir = '';
-    } else {
-        fileDir = '/' + fileDir;
-    }
-
-    if (file.plugin && pluginsPath) {
-        return '"\\"$(SRCROOT)/' + unquote(pluginsPath) + '\\""';
-    } else if (file.customFramework && file.dirname) {
-        return '"\\"' + file.dirname + '\\""';
-    } else {
-        return '"\\"$(SRCROOT)/' + proj.productName + fileDir + '\\""';
-    }
-}
-
-function nonComments(obj) {
-    var keys = Object.keys(obj),
-        newObj = {}, i = 0;
-
-    for (i; i < keys.length; i++) {
-        if (!COMMENT_KEY.test(keys[i])) {
-            newObj[keys[i]] = obj[keys[i]];
-        }
-    }
-
-    return newObj;
-}
-
-function unquote(str) {
-    if (str) return str.replace(/^"(.*)"$/, "$1");
-}
-
-function quote(str) {
-    if (str) return '"' + unquote(str) + '"';
-}
-
-module.exports = pbxProject;
-=======
 var util = require('util'),
     f = util.format,
     EventEmitter = require('events').EventEmitter,
@@ -1560,6 +444,21 @@
     }
 
     return { uuid: pbxGroupUuid, pbxGroup: pbxGroup };
+}
+
+pbxProject.prototype.removePbxGroup = function (groupName) {
+    var section = this.hash.project.objects['PBXGroup'],
+        key, itemKey;
+
+    for (key in section) {
+        // only look for comments
+        if (!COMMENT_KEY.test(key)) continue;
+
+        if (section[key] == groupName) {
+            itemKey = key.split(COMMENT_KEY)[0];
+            delete section[itemKey];
+        }
+    }
 }
 
 pbxProject.prototype.addToPbxProjectSection = function(target) {
@@ -2195,6 +1094,76 @@
         }
     }
 }
+
+pbxProject.prototype.addToOtherLinkerFlags = function (flag) {
+    var configurations = nonComments(this.pbxXCBuildConfigurationSection()),
+        INHERITED = '"$(inherited)"',
+        OTHER_LDFLAGS = 'OTHER_LDFLAGS',
+        config, buildSettings;
+
+    for (config in configurations) {
+        buildSettings = configurations[config].buildSettings;
+
+        if (unquote(buildSettings['PRODUCT_NAME']) != this.productName)
+            continue;
+
+        if (!buildSettings[OTHER_LDFLAGS]
+                || buildSettings[OTHER_LDFLAGS] === INHERITED) {
+            buildSettings[OTHER_LDFLAGS] = [INHERITED];
+        }
+
+        buildSettings[OTHER_LDFLAGS].push(flag);
+    }
+}
+
+pbxProject.prototype.removeFromOtherLinkerFlags = function (flag) {
+    var configurations = nonComments(this.pbxXCBuildConfigurationSection()),
+        OTHER_LDFLAGS = 'OTHER_LDFLAGS',
+        config, buildSettings;
+    
+    for (config in configurations) {
+        buildSettings = configurations[config].buildSettings;
+        
+        if (unquote(buildSettings['PRODUCT_NAME']) != this.productName) {
+            continue;
+        }
+        
+        if (buildSettings[OTHER_LDFLAGS]) {
+            var matches = buildSettings[OTHER_LDFLAGS].filter(function (p) {
+                return p.indexOf(flag) > -1;
+            });
+            matches.forEach(function (m) {
+                var idx = buildSettings[OTHER_LDFLAGS].indexOf(m);
+                buildSettings[OTHER_LDFLAGS].splice(idx, 1);
+            });
+        }
+    }
+}
+
+pbxProject.prototype.addToBuildSettings = function (buildSetting, value) {
+    var configurations = nonComments(this.pbxXCBuildConfigurationSection()),
+        config, buildSettings;
+
+    for (config in configurations) {
+        buildSettings = configurations[config].buildSettings;
+        
+        buildSettings[buildSetting] = value;
+    }
+}
+
+pbxProject.prototype.removeFromBuildSettings = function (buildSetting) {
+    var configurations = nonComments(this.pbxXCBuildConfigurationSection()),
+        config, buildSettings;
+
+    for (config in configurations) {
+        buildSettings = configurations[config].buildSettings;
+        
+        if (buildSettings[buildSetting]) {
+            delete buildSettings[buildSetting];
+        }
+    }
+}
+
 // a JS getter. hmmm
 pbxProject.prototype.__defineGetter__("productName", function() {
     var configurations = nonComments(this.pbxXCBuildConfigurationSection()),
@@ -2736,5 +1705,4 @@
 }
 
 
-module.exports = pbxProject;
->>>>>>> 2f136273
+module.exports = pbxProject;